--- conflicted
+++ resolved
@@ -199,27 +199,27 @@
   #set ($query = ", StringProperty externalId $query and externalId.id.id = obj.id and externalId.id.name = 'external_id' and upper(externalId.value) like upper(?)")
   #set ($discard = $parameters.add("$request.get('external_id')%"))
 #end
-<<<<<<< HEAD
-#set($visibilities = $request.getParameterValues('visibility'))
+#set ($visibilities = $request.getParameterValues('visibility'))
 #if ("$!visibilities" != '')
-  #set ($query= ",StringProperty visprop, BaseObject visobj $query and visobj.name = doc.fullName and visobj.className = 'PhenoTips.VisibilityClass'and visprop.id.id=visobj.id and visprop.name='visibility' and (")
+  #set ($query = ",StringProperty visprop, BaseObject visobj $query and visobj.name = doc.fullName and visobj.className = 'PhenoTips.VisibilityClass' and visprop.id.id=visobj.id and visprop.name='visibility' and (")
   #set ($isFirstVis = true)
   #foreach ($visibility in $request.getParameterValues('visibility'))
-    #if($isFirstVis)
-      #set ($query="$query visprop.value=?")
+    #if ($isFirstVis)
+      #set ($query = "$query visprop.value=?")
       #set ($discard = $parameters.add("$visibility"))
     #else
-      #set ($query="$query or visprop.value=?")
+      #set ($query = "$query or visprop.value=?")
       #set ($discard = $parameters.add("$visibility"))
     #end
-    #set($isFirstVis = false)
-  #end
-  #set ($query="$query)")
+    #set ($isFirstVis = false)
+  #end
+  #set ($query = "$query)")
 #else
-  #set($query='')
+  #set ($query = '')
 #end
 #if("$!query"!='')
   #set ($patientIds = $services.query.hql($query).bindValues($parameters))
+  #set ($discard = $patientIds.addFilter('unique'))
   #if ($request.count)
     #set ($discard = $patientIds.addFilter('count'))
     $patientIds.execute()[0]
@@ -233,20 +233,7 @@
   #end
 #elseif ($request.count)
   0
-=======
-#set ($patientIds = $services.query.hql($query).bindValues($parameters))
-#set ($discard = $patientIds.addFilter('unique'))
-#if ($request.count)
-  #set ($discard = $patientIds.addFilter('count'))
-  $patientIds.execute()[0]
   #break
-#end
-#set ($patientIds = $patientIds.execute())
-#if ($request.list)
-  $response.setContentType('application/json')
-  $jsontool.serialize($patientIds)
-  #break
->>>>>>> 2b4bf320
 #end
 }}}
 {{/velocity}}</content>
