/*
 * See the NOTICE file distributed with this work for additional
 * information regarding copyright ownership.
 *
 * This program is free software: you can redistribute it and/or modify
 * it under the terms of the GNU Affero General Public License as published by
 * the Free Software Foundation, either version 3 of the License, or
 * (at your option) any later version.
 *
 * This program is distributed in the hope that it will be useful,
 * but WITHOUT ANY WARRANTY; without even the implied warranty of
 * MERCHANTABILITY or FITNESS FOR A PARTICULAR PURPOSE.  See the
 * GNU Affero General Public License for more details.
 *
 * You should have received a copy of the GNU Affero General Public License
 * along with this program.  If not, see http://www.gnu.org/licenses/
 */
package org.phenotips.data.test.po;

import org.xwiki.test.ui.po.BaseElement;
import org.xwiki.test.ui.po.InlinePage;

import org.openqa.selenium.By;
import org.openqa.selenium.NoSuchElementException;
import org.openqa.selenium.WebElement;
import org.openqa.selenium.support.FindBy;
import org.openqa.selenium.support.ui.Select;

/**
 * Represents the actions possible on a patient record in view mode.
 *
 * @version $Id$
 * @since 1.0RC1
 */
public class PatientRecordEditPage extends InlinePage
{
<<<<<<< HEAD
    @FindBy(css = "#document-title h1")
    WebElement recordId;

    @FindBy(id = "PhenoTips.PatientClass_0_external_id")
    WebElement patientIdentifier;

    @FindBy(id = "PhenoTips.PatientClass_0_last_name")
    WebElement patientLastName;

    @FindBy(id = "PhenoTips.PatientClass_0_first_name")
    WebElement patientFirstName;

    @FindBy(id = "xwiki-form-gender-0-0")
    WebElement patientGenderMale;

    @FindBy(id = "xwiki-form-gender-0-1")
    WebElement genderFemale;

    @FindBy(id = "xwiki-form-gender-0-2")
    WebElement genderOther;

    @FindBy(id = "HFamilyhistory")
    WebElement familyHistorySectionTitle;
=======
    @FindBy(id = "HFamilyhistoryandpedigree")
    WebElement expandFamilyHistory;
>>>>>>> 3d8713ab

    @FindBy(id = "PhenoTips.PatientClass_0_maternal_ethnicity_2")
    WebElement maternalEthnicity;

    @FindBy(id = "PhenoTips.PatientClass_0_paternal_ethnicity_2")
    WebElement paternalEthnicity;

    @FindBy(id = "HPrenatalandperinatalhistory")
    WebElement expandPrenatalAndPerinatalHistory;

    @FindBy(id = "PhenoTips.PatientClass_0_family_history")
    WebElement familyHealthConditions;

    @FindBy(css = ".fieldset.gestation > div:nth-child(2) > div > div > div.controlled > input[type=\"text\"]")
    WebElement gestationAtDelivery;

    @FindBy(id = "HMedicalhistory")
    WebElement expandMedicalHistory;

    @FindBy(id = "HMeasurements")
    WebElement expandMeasurements;

    @FindBy(css = ".measurement-info.chapter > div.list-actions > p > span.buttonwrapper > a")
    WebElement newEntryMeasurements;

    /* MEASUREMENT ELEMENTS */

    @FindBy(id = "PhenoTips.MeasurementsClass_0_weight")
    WebElement measurementWeight;

    @FindBy(id = "PhenoTips.MeasurementsClass_0_height")
    WebElement measurementHeight;

    @FindBy(id = "PhenoTips.MeasurementsClass_0_armspan")
    WebElement measurementArmSpan;

    @FindBy(id = "PhenoTips.MeasurementsClass_0_sitting")
    WebElement measurementSittingHeight;

    @FindBy(id = "PhenoTips.MeasurementsClass_0_hc")
    WebElement measurementHeadCircumference;

    @FindBy(id = "PhenoTips.MeasurementsClass_0_philtrum")
    WebElement measurementPhiltrumLength;

    @FindBy(id = "PhenoTips.MeasurementsClass_0_ear")
    WebElement measurementLeftEarLength;

    @FindBy(id = "PhenoTips.MeasurementsClass_0_ear_right")
    WebElement measurementRightEarLength;

    @FindBy(id = "PhenoTips.MeasurementsClass_0_ocd")
    WebElement measurementOuterCanthalDistance;

    @FindBy(id = "PhenoTips.MeasurementsClass_0_icd")
    WebElement measurementInnerCanthalDistance;

    @FindBy(id = "PhenoTips.MeasurementsClass_0_pfl")
    WebElement measurementPalpebralFissureLength;

    @FindBy(id = "PhenoTips.MeasurementsClass_0_ipd")
    WebElement measurementInterpupilaryDistance;

    @FindBy(id = "PhenoTips.MeasurementsClass_0_hand")
    WebElement measurementLeftHandLength;

    @FindBy(id = "PhenoTips.MeasurementsClass_0_palm")
    WebElement measurementLeftPalmLength;

    @FindBy(id = "PhenoTips.MeasurementsClass_0_foot")
    WebElement measurementLeftFootLength;

    @FindBy(id = "PhenoTips.MeasurementsClass_0_hand_right")
    WebElement measurementRightHandLength;

    @FindBy(id = "PhenoTips.MeasurementsClass_0_palm_right")
    WebElement measurementRightPalmLength;

    @FindBy(id = "PhenoTips.MeasurementsClass_0_foot_right")
    WebElement measurementRightFootLength;

    @FindBy(id = "HGenotypeinformation")
    WebElement expandGenotypeInformation;

    @FindBy(id = "PhenoTips.PatientClass_0_unaffected")
    WebElement patientIsClinicallyNormal;

    @FindBy(id = "HDiagnosis")
    WebElement expandDiagnosis;
    //


    @FindBy(id = "PhenoTips.PatientClass_0_diagnosis_notes")
    WebElement diagnosisAdditionalComments;

    @FindBy(id = "result__270400")
    WebElement smithLemliOptizSyndrome;

    @FindBy(id = "result__193520")
    WebElement watsonSyndrome;

    @FindBy(xpath = "//*[@class = 'summary-item'][.//input[@value = 'HP:0001528']]//*[@class = 'tool'][text() = 'Add details']")
    WebElement hemihypertrophyAddDetails;

    @FindBy(xpath = "//*[@class = 'summary-item'][.//input[@value = 'HP:0001528']]//*[contains(@class, 'age_of_onset')]//*[contains(@class, 'collapse-button')][text() = '►']")
    WebElement ageOfOnsetHemihypertrophy;

    @FindBy(xpath = "//*[@class = 'summary-item'][.//input[@value = 'HP:0001528']]//dd[@class = 'age_of_onset']//li[contains(@class, 'term-entry')][.//input[@value = 'HP:0003623']]//*[@value = 'HP:0003623']")
    WebElement neonatalOnsetHemihypertrophy;

    @FindBy(xpath = "//*[@class = 'summary-item'][.//input[@value = 'HP:0001528']]//*[contains(@class, 'temporal_pattern')]//*[contains(@class, 'collapse-button')][text() = '►']")
    WebElement temporalPatternHemihypertrophy;

    @FindBy(xpath = "//*[@class = 'summary-item'][.//input[@value = 'HP:0001528']]//dd[@class = 'temporal_pattern']//li[contains(@class, 'term-entry')][.//input[@value = 'HP:0011011']]//*[@value = 'HP:0011011']")
    WebElement subacuteTemporalPatternHemihypertrophy;

    @FindBy(xpath = "//*[contains(@class, 'summary-item')][.//input[@value = 'HP:0000175']]//*[@class = 'tool'][text() = 'Delete']")
    WebElement deleteCleftPalate;

    @FindBy(xpath = "//*[@class = 'summary-item'][.//input[@value = 'HP:0001999']]//*[@class = 'tool'][text() = 'Add details']")
    WebElement abnormalFacialShapeAddDetails;

    @FindBy(xpath = "//*[@class = 'summary-item'][.//input[@value = 'HP:0001999']]//*[contains(@class, 'pace_of_progression')]//*[contains(@class, 'collapse-button')][text() = '►']")
    WebElement paceOfProgressionAbnormalFacialShape;

    @FindBy(id = "PhenoTips.PhenotypeMetaClass_1_pace_of_progression_HP:0003677")
    WebElement slowPaceOfProgressionAbnormalFacialShape;

    @FindBy(xpath = "//*[@class = 'summary-item'][.//input[@value = 'HP:0000601']]//*[@class = 'tool'][text() = 'Add details']")
    WebElement hypotelorismAddDetails;

    @FindBy(xpath = "//*[@class = 'summary-item'][.//input[@value = 'HP:0000601']]//*[contains(@class, 'severity')]//*[@class = 'collapse-button'][text() = '►']")
    WebElement severityHypotelorism;

    @FindBy(xpath = "//*[@class = 'summary-item'][.//input[@value = 'HP:0000601']]//dd[@class = 'severity']//li[contains(@class, 'term-entry')][.//input[@value = 'HP:0012826']]//*[@value = 'HP:0012826']")
    WebElement moderateSeverityHypotelorism;

    @FindBy(xpath = "//*[contains(@class, 'summary-item')][.//input[@value = 'HP:0000359']]//*[@class = 'tool'][text() = 'Add details']")
    WebElement abnormalityOfTheInnerEarAddDetails;

    @FindBy(xpath = "//*[@class = 'group-contents'][.//input[@value = 'HP:0000359']]//*[contains(@class, 'spatial_pattern')]//*[@class = 'collapse-button'][text() = '►']")
    WebElement spatialPatternAbnormalityOfTheInnerEar;

    @FindBy(xpath = "//*[contains(@class, 'summary-item')][.//input[@value = 'HP:0000359']]//dd[@class = 'spatial_pattern']//li[contains(@class, 'term-entry')][.//input[@value = 'HP:0012839']]//*[@value = 'HP:0012839']")
    WebElement distalSpatialPatternAbnormalityOfTheInnerEar;

    @FindBy(xpath = "//*[contains(@class, 'summary-item')][.//input[@value = 'HP:0011675']]//*[@class = 'tool'][text() = 'Add details']")
    WebElement arrhythmiaAddDetails;

    @FindBy(xpath = "//*[contains(@class, 'summary-item')][.//input[@value = 'HP:0011675']]//dd[@class = 'comments']//textarea[contains(@name, 'PhenoTips.PhenotypeMetaClass')]")
    WebElement arrhythmiaComments;

    @FindBy(xpath = "//*[contains(@class, 'summary-item')][.//input[@value = 'HP:0002650']]//*[@class = 'tool'][text() = 'Add details']")
    WebElement scoliosisAddDetails;

    @FindBy(xpath = "//*[contains(@class, 'summary-item')][.//input[@value = 'HP:0002650']]//*[contains(@class, 'laterality')]//*[@class = 'collapse-button'][text() = '►']")
    WebElement lateralityScoliosis;

    @FindBy(xpath = "//*[contains(@class, 'summary-item')][.//input[@value = 'HP:0002650']]//dd[@class = 'laterality']//li[contains(@class, 'term-entry')][.//input[@value = 'HP:0012834']]//*[@value = 'HP:0012834']")
    WebElement rightLateralityScoliosis;

    @FindBy(xpath = "//*[contains(@class, 'summary-item')][.//input[@value = 'HP:0001250']]//*[@class = 'tool'][text() = 'Add details']")
    WebElement seizuresAddDetails;

    @FindBy(xpath = "//*[contains(@class, 'summary-item')][.//input[@value = 'HP:0001250']]//*[contains(@class, 'severity')]//*[@class = 'collapse-button'][text() = '►']")
    WebElement severitySeizures;

    @FindBy(xpath = "//*[contains(@class, 'summary-item')][.//input[@value = 'HP:0001250']]//dd[@class = 'severity']//li[contains(@class, 'term-entry')][.//input[@value = 'HP:0012825']]//*[@value = 'HP:0012825']")
    WebElement mildSeveritySeizures;

    @FindBy(xpath = "//*[contains(@class, 'background-search')]//label[contains(@class, 'yes')][.//input[@value = 'HP:0010722']]")
    WebElement asymmetryOfTheEarsYes;

    @FindBy(xpath = "//*[contains(@class, 'background-search')]//label[contains(@class, 'yes')][.//input[@value = 'HP:0002721']]")
    WebElement immunodeficiencyYes;

    @FindBy(xpath = "//*[contains(@class, 'background-search')]//label[contains(@class, 'yes')][.//input[@value = 'HP:0005344']]")
    WebElement abnormalityOfTheCartoidArteriesYes;

    @FindBy(xpath = "//*[contains(@class, 'background-search')]//label[@class = 'yes'][.//input[@value = 'HP:0010297']]")
    WebElement bifidTongueYes;

    @FindBy(xpath = "//*[contains(@class, 'background-search')]//*[contains(@class, 'yes')][.//input[@value = 'HP:0002591']]")
    WebElement polyphagiaYes;

    @FindBy(xpath = "//*[contains(@class, 'background-search')]//*[contains(@class, 'yes')][.//input[@value = 'HP:0000892']]")
    WebElement bifidRibsYes;

    @FindBy(xpath = "//*[contains(@class, 'background-search')]//*[contains(@class, 'no')][.//input[@value = 'HP:0002521']]")
    WebElement hypsarrhythmiaNO;

    @FindBy(xpath = "//*[contains(@class, 'term-entry')][.//label[text() = 'Coarctation of aorta']]/span[@class = 'expand-tool']")
    WebElement coarctationOfAortaDropDown;

    @FindBy(xpath = "//*[contains(@class, 'entry')]//*[contains(@class, 'info')][.//*[text() = 'Coarctation of abdominal aorta']]//*[@class = 'value']")
    WebElement checkCoarctationOfAortaDropDown;

    @FindBy(id = "quick-phenotype-search")
    WebElement phenotypeQuickSearch;

    @FindBy(xpath = "//*[@class = 'resultContainer']//*[@class = 'yes'][//input[@value = 'HP:0000518']]")
    WebElement quickSearchCataractYes;

    @FindBy(id = "PhenoTips.PatientClass_0_indication_for_referral")
    WebElement indicationForReferral;

    @FindBy(xpath = "//*[@class = 'prenatal_phenotype-other custom-entries'][//*[contains(@class, 'suggested')]]//*[contains(@class, 'suggested')]")
    WebElement prenatalGrowthPatternsOther;

    @FindBy(xpath = "//*[@class = 'resultContainer']//*[@class = 'yes'][//input[@value = 'HP:0003612']]")
    WebElement positiveFerricChlorideTestYes;

    @FindBy(xpath = "//*[@class = 'prenatal_phenotype-group'][.//*[@id = 'HPrenatal-development-or-birth']]//*[contains(@class, 'prenatal_phenotype-other')][//*[contains(@class, 'suggested')]]//*[contains(@class, 'suggested')]")
    WebElement prenatalDevelopmentOrBirthOther;

    @FindBy(xpath = "//*[@class = 'resultContainer']//*[@class = 'yes'][.//input[@value = 'HP:0008733']]")
    WebElement dysplasticTestesYes;

    @FindBy(xpath = "//*[contains(@class, 'measurement-info')]//*[contains(@class, 'extradata-list')]//*[@class = 'weight_evaluation']//*[contains(@class, 'displayed-value')]")
    WebElement weightPctl;

    @FindBy(xpath = "//*[contains(@class, 'measurement-info')]//*[contains(@class, 'extradata-list')]//*[@class = 'height_evaluation']//*[contains(@class, 'displayed-value')]")
    WebElement heightPctl;

    @FindBy(xpath = "//*[contains(@class, 'measurement-info')]//*[contains(@class, 'extradata-list')]//*[@class = 'bmi_evaluation']//*[contains(@class, 'displayed-value')]")
    WebElement bmiPctl;

    @FindBy(xpath = "//*[contains(@class, 'measurement-info')]//*[contains(@class, 'extradata-list')]//*[@class = 'sitting_evaluation']//*[contains(@class, 'displayed-value')]")
    WebElement sittingPctl;

    @FindBy(xpath = "//*[contains(@class, 'measurement-info')]//*[contains(@class, 'extradata-list')]//*[@class = 'hc_evaluation']//*[contains(@class, 'displayed-value')]")
    WebElement headCircumferencePctl;

    @FindBy(xpath = "//*[contains(@class, 'measurement-info')]//*[contains(@class, 'extradata-list')]//*[@class = 'philtrum_evaluation']//*[contains(@class, 'displayed-value')]")
    WebElement philtrumPctl;

    @FindBy(xpath = "//*[contains(@class, 'measurement-info')]//*[contains(@class, 'extradata-list')]//*[@class = 'ear_evaluation']//*[contains(@class, 'displayed-value')]")
    WebElement leftEarPctl;

    @FindBy(xpath = "//*[contains(@class, 'measurement-info')]//*[contains(@class, 'extradata-list')]//*[@class = 'ear_right_evaluation']//*[contains(@class, 'displayed-value')]")
    WebElement rightEarPctl;

    @FindBy(xpath = "//*[contains(@class, 'measurement-info')]//*[contains(@class, 'extradata-list')]//*[@class = 'ocd_evaluation']//*[contains(@class, 'displayed-value')]")
    WebElement outerCanthalPctl;

    @FindBy(xpath = "//*[contains(@class, 'measurement-info')]//*[contains(@class, 'extradata-list')]//*[@class = 'icd_evaluation']//*[contains(@class, 'displayed-value')]")
    WebElement innerCanthalPctl;

    @FindBy(xpath = "//*[contains(@class, 'measurement-info')]//*[contains(@class, 'extradata-list')]//*[@class = 'pfl_evaluation']//*[contains(@class, 'displayed-value')]")
    WebElement palpebralFissurePctl;

    @FindBy(xpath = "//*[contains(@class, 'measurement-info')]//*[contains(@class, 'extradata-list')]//*[@class = 'ipd_evaluation']//*[contains(@class, 'displayed-value')]")
    WebElement interpupilaryPctl;

    @FindBy(xpath = "//*[contains(@class, 'measurement-info')]//*[contains(@class, 'extradata-list')]//*[@class = 'palm_evaluation']//*[contains(@class, 'displayed-value')]")
    WebElement leftPalmPctl;

    @FindBy(xpath = "//*[contains(@class, 'measurement-info')]//*[contains(@class, 'extradata-list')]//*[@class = 'foot_evaluation']//*[contains(@class, 'displayed-value')]")
    WebElement leftFootPctl;

    @FindBy(xpath = "//*[contains(@class, 'measurement-info')]//*[contains(@class, 'extradata-list')]//*[@class = 'palm_right_evaluation']//*[contains(@class, 'displayed-value')]")
    WebElement rightPalmPctl;

    @FindBy(xpath = "//*[contains(@class, 'measurement-info')]//*[contains(@class, 'extradata-list')]//*[@class = 'foot_right_evaluation']//*[contains(@class, 'displayed-value')]")
    WebElement rightFootPctl;

    @FindBy(xpath = "//*[contains(@class, 'measurement-info')]//*[contains(@class, 'extradata-list')]//*[@class = 'bmi']//*[contains(@class, 'displayed-value')]")
    WebElement bmiNumber;

    @FindBy(id = "PhenoTips.PatientClass_0_omim_id")
    WebElement OMIMDisorderBar;

    @FindBy(xpath = "//*[@class = 'resultContainer']//*[@class = 'suggestValue'][text() = '#194190 WOLF-HIRSCHHORN SYNDROME']")
    WebElement OMIMDisorderWolfSyndrome;

    @FindBy(xpath = "//*[@class = 'ncbi-search-box']//*[@id = 'defaultSearchTerms']//*[@class = 'search-term symptom'][text() = 'Lower limb undergrowth']")
    WebElement OMIMBoxLowerLimbUnderGrowth;

    @FindBy(xpath = "//*[@class = 'ncbi-search-box']//*[@id = 'defaultSearchTerms']//*[@class = 'search-term symptom disabled'][text() = 'Lower limb undergrowth']")
    WebElement OMIMBoxLowerLimbUnderGrowthExcluded;

    @FindBy(xpath = "//*[@class = 'fieldset omim_id ']//*[@class = 'displayed-value']//*[@class = 'accepted-suggestion'][.//input[@value = '270400']]//*[@class = 'value'][text()='#270400 SMITH-LEMLI-OPITZ SYNDROME']")
    WebElement checkSmithLemliInOMIM;

    @FindBy(id = "result__123450")
    WebElement criDuChatSyndrome;

    @FindBy(xpath = "//*[@class = 'fieldset omim_id ']//*[@class = 'displayed-value']//*[@class = 'accepted-suggestion'][.//input[@value = '123450']]//*[@class = 'value'][text()='#123450 CRI-DU-CHAT SYNDROME ']")
    WebElement checkCriDuChatAppears;

    @FindBy(id = "PhenoTips.PatientClass_0_omim_id_123450")
    WebElement criDuChatOMIMTop;

    @FindBy(xpath = "//*[contains(@class, 'summary-item')][.//input[@value = 'HP:0000639']]//*[@class = 'tool'][text() = 'Delete']")
    WebElement deleteNystagmusRight;

    @FindBy(xpath = "//*[@class = 'resultContainer']//li[contains(@class, 'xitem')]//*[contains(@class, 'xTooltip')]//*[contains(text(), 'Browse related terms')]")
    WebElement browseRelatedTermsCataract;

    @FindBy(xpath = "//*[@class = 'entry-data'][.//*[contains(@class, 'yes-no-picker')]][.//*[@value = 'HP:0000517']]//*[@class = 'value'][text() = 'Abnormality of the lens']")
    WebElement abnormalityOfTheLensGoUp;

    @FindBy(xpath = "//*[@class = 'entry-data'][.//*[contains(@class, 'yes-no-picker')]][.//*[@value = 'HP:0004328']]//*[@class = 'value'][text() = 'Abnormality of the anterior segment of the eye']")
    WebElement abnormalityOfTheAnteriorSegmentOfTheEyeCheck;

    @FindBy(xpath = "//*[contains(@class, 'msdialog-modal-container')]//*[@class = 'msdialog-box']//*[@class = 'msdialog-close']")
    WebElement closeBrowseRelatedTerms;

    @FindBy(xpath = "//*[contains(@class, 'entry descendent')][.//span[contains(@class, 'yes-no-picker')]][.//label[@class = 'yes']][.//input[@value = 'HP:0012629']]//*[contains(@class, 'yes-no-picker')]//*[@class = 'yes']")
    WebElement phacodonesisYes;

    @FindBy(xpath = "//*[contains(@class, 'suggestItems')]//*[@class = 'hide-button-wrapper']//*[@class = 'hide-button']")
    WebElement hideQuickSearchBarSuggestions;

    @FindBy(xpath = "//*[@class = 'calendar_date_select']//*[@class = 'month']")
    WebElement setMonthDate;

    @FindBy(xpath = "//*[@class = 'calendar_date_select']//*[contains(@class, 'cds_body')]//td[.//div[text() = '1']][1]")
    WebElement date1;

    @FindBy(xpath = "//*[@class = 'calendar_date_select']//*[contains(@class, 'cds_body')]//td[.//div[text() = '12']][1]")
    WebElement date12;

    @FindBy(xpath = "//*[@class = 'term-entry'][.//*[@value = 'HP:0000601']]//*[contains(@class, 'phenotype-info')]")
    WebElement moreInfoHypotelorism;

    @FindBy(xpath = "//*[@class = 'term-entry'][.//*[@value = 'HP:0000601']]//*[@class = 'xTooltip']//*[@class = 'value']")
    WebElement checkMoreInfoHypotelorismOpened;

    @FindBy(xpath = "//*[@class = 'term-entry'][.//*[@value = 'HP:0000601']]//*[@class = 'xTooltip']//*[@class = 'hide-tool']")
    WebElement closeMoreInfoHypotelorism;

    @FindBy(xpath = "//*[@class = 'fieldset gender gender']//*[contains(@class, 'fa-question-circle')]")
    WebElement moreInfoSex;

    @FindBy(xpath = "//*[contains(@class, 'patient-info')]//*[contains(@class, 'gender')]//*[@class = 'xTooltip']")
    WebElement checkMoreInfoSex;

    @FindBy(xpath = "//*[contains(@class, 'patient-info')]//*[contains(@class, 'gender')]//*[@class = 'xTooltip']//span[@class = 'hide-tool']")
    WebElement closeMoreInfoSex;

    @FindBy(css = "#inline > div:nth-child(3) > div.clear.clinical-info.patient-info.chapter > div.fieldset.indication_for_referral > p > span")
    WebElement moreInfoIndicationForReferral;

    @FindBy(css = "#inline > div:nth-child(3) > div.clear.clinical-info.patient-info.chapter > div.fieldset.indication_for_referral > p > div > div")
    WebElement checkMoreInfoIndicationForReferral;

    @FindBy(xpath = "//*[contains(@class, 'patient-info')]//*[contains(@class, 'indication_for_referral ')]//*[@class = 'xTooltip']//*[@class = 'hide-tool']")
    WebElement closeMoreInfoIndicationForReferral;

    @FindBy(xpath = "//*[contains(@class, 'family-info')]//*[contains(@class, 'relatives-info')]//*[contains(@class, 'fa-question-circle')]")
    WebElement moreInfoNewEntryFamilyStudy;

    @FindBy(xpath = "//*[contains(@class, 'family-info')]//*[contains(@class, 'relatives-info')]//*[@class = 'xTooltip']")
    WebElement checkMoreInfoNewEntryFamilyStudy;

    @FindBy(xpath = "//*[contains(@class, 'family-info')]//*[contains(@class, 'relatives-info')]//*[@class = 'xTooltip']//*[@class = 'hide-tool']")
    WebElement closeMoreInfoNewEntryFamilyStudy;

    @FindBy(xpath = "//*[contains(@class, 'family-info')]//*[@class = 'list-actions']//*[contains(@class, 'add-data-button')]")
    WebElement newEntryFamilyStudy;

    @FindBy(id = "PhenoTips.RelativeClass_0_relative_type")
    WebElement thisPatientIsThe;

    @FindBy(xpath = "//*[contains(@class, 'relatives-info')]//*[@class = 'relative_of']//*[@class = 'suggested']")
    WebElement ofPatientWithIdentifier;

    @FindBy(xpath = "//*[contains(@class, 'family_history')]//*[contains(@class, 'fa-question-circle')]")
    WebElement moreInfoFamilyHealthConditions;

    @FindBy(xpath = "//*[contains(@class, 'family_history')]//*[@class = 'xTooltip']")
    WebElement checkMoreInfoFamilyHealthConditions;

    @FindBy(xpath = "//*[contains(@class, 'family_history')]//*[@class = 'xTooltip']//*[@class = 'hide-tool']")
    WebElement closeMoreInfoFamilyHealthConditions;

    @FindBy(xpath = "//*[@class = 'fieldset gestation ']//*[contains(@class, 'fa-question-circle')]")
    WebElement moreInfoGestation;

    @FindBy(xpath = "//*[@class = 'fieldset gestation ']//*[@class = 'xTooltip']")
    WebElement checkMoreInfoGestation;

    @FindBy(xpath = "//*[@class = 'fieldset gestation ']//*[@class = 'xTooltip']//*[@class = 'hide-tool']")
    WebElement closeMoreInfoGestation;

    @FindBy(xpath = "//*[@class = 'fieldset global_age_of_onset ']//*[contains(@class, 'fa-question-circle')]")
    WebElement moreInfoGlobalAgeOfOnset;

    @FindBy(xpath = "//*[@class = 'fieldset global_age_of_onset ']//*[@class = 'xTooltip']")
    WebElement checkMoreInfoGlobalAgeOfOnset;

    @FindBy(xpath = "//*[@class = 'fieldset global_age_of_onset ']//*[@class = 'xTooltip']//*[@class = 'hide-tool']")
    WebElement closeMoreInfoGlobalAgeOfOnset;

    @FindBy(xpath = "//*[contains(@class, 'measurement-info')]//*[contains(@class, 'fa-question-circle')]")
    WebElement moreInfoNewEntryMeasurements;

    @FindBy(xpath = "//*[contains(@class, 'measurement-info')]//*[@class = 'xTooltip']")
    WebElement checkMoreInfoNewEntryMeasurements;

    @FindBy(xpath = "//*[contains(@class, 'measurement-info')]//*[@class = 'xTooltip']//*[@class = 'hide-tool']")
    WebElement closeMoreInfoNewEntryMeasurements;

    @FindBy(xpath = "//*[contains(@class, 'diagnosis-info')]//*[contains(@class, 'fa-question-circle')]")
    WebElement moreInfoOMIMDisorder;

    @FindBy(xpath = "//*[contains(@class, 'diagnosis-info')]//*[@class = 'xTooltip']")
    WebElement checkMoreInfoOMIMDisorder;

    @FindBy(xpath = "//*[contains(@class, 'diagnosis-info')]//*[@class = 'xTooltip']//*[@class = 'hide-tool']")
    WebElement closeMoreInfoOMIMDisorder;

    @FindBy(id = "HYoumaywanttoinvestigate...")
    WebElement youMayWantToInvestigate;

    @FindBy(xpath = "//*[contains(@class, 'phenotype-info')]//*[contains(@class, 'fa-question-circle')]")
    WebElement moreInfoSelectObservedPhenotypes;

    @FindBy(xpath = "//*[contains(@class, 'phenotype-info')]//*[contains(@class, 'unaffected controller')]//*[@class = 'xTooltip']")
    WebElement checkMoreInfoSelectObservedPhenotypes;

    @FindBy(xpath = "//*[contains(@class, 'phenotype-info')]//*[contains(@class, 'unaffected controller')]//*[@class = 'xTooltip']//*[@class = 'hide-tool']")
    WebElement closeMoreInfoSelectObservedPhenotypes;

    @FindBy(xpath = "//*[@class = 'browse-phenotype-categories']//*[@class = 'expand-tools'][@class = 'collapse-all']//*[@class = 'collapse-all']")
    WebElement collapseAllPhenotypes;

    @FindBy(xpath = "//*[@class = 'browse-phenotype-categories']//*[@class = 'expand-tools'][@class = 'collapse-all']//*[@class = 'expand-all']")
    WebElement expandAllPhenotypes;
    @FindBy(xpath = "//*[contains(@class, 'growth-charts-section')]//*[@id = 'charts']//*[contains(@class, 'chart-wrapper')]//*[text() = 'Weight for age, birth to 36 months, boys']")
    WebElement chartTitleBoys;

    @FindBy(xpath = "//*[contains(@class, 'growth-charts-section')]//*[@id = 'charts']//*[contains(@class, 'chart-wrapper')]//*[text() = 'Weight for age, birth to 36 months, girls']")
    WebElement chartTitleGirls;

    @FindBy(xpath = "//*[contains(@class, 'growth-charts-section')]//*[@id = 'charts']//*[contains(@class, 'chart-wrapper')]//*[text() = 'Weight for age, 2 to 20 years, boys']")
    WebElement chartTitleOlderBoys;

    @FindBy(id = "PhenoTips.MeasurementsClass_0_date")
    WebElement dateOfMeasurments;

    @FindBy(xpath = "//*[contains(@class, 'measurement-info')]//*[contains(@class, 'extradata-list')]//*[@class = 'age']//*[@class = 'age displayed-value']")
    WebElement getAgeMeasurements;

    @FindBy(xpath = "//*[@class = 'bottombuttons']//*[@class = 'button'][@name = 'action_save']")
    WebElement saveAndViewButton;

    @FindBy(xpath = "//*[@class = 'bottombuttons']//*[@class = 'button'][@name = 'action_saveandcontinue']")
    WebElement saveAndContinueButton;

    @FindBy(xpath = "//*[contains(@class, 'maternal_ethnicity')]//*[@class = 'hint']")
    WebElement checkFamilyHistoryExpanded;

    @FindBy(xpath = "//*[contains(@class, 'assistedReproduction_fertilityMeds ')]//*[@class = 'yes']")
    WebElement assistedReproductionFertilityMedsYes;

    @FindBy(xpath = "//*[contains(@class, 'growth-charts-section')]//*[@id = 'charts']//*[contains(@class, 'chart-wrapper')]//*[text() = 'Weight for age, birth to 36 months, boys']")
    WebElement checkIfGrowthChartsAreShowingByText;

    // MINE
    
    @FindBy(id = "PhenoTips.PatientClass_0_external_id")
    WebElement patientIdentifier;
    
    @FindBy(id = "body")
    WebElement body;

    /* Date of Birth */

    /* Date of Death */

    @FindBy(xpath = "//*[@class = 'calendar_date_select']//*[@class = 'year']")
    WebElement setYearDateOfBirth;

    @FindBy(css = ".fieldset.date_of_birth.date > div:nth-child(2) > div > div")
    WebElement birthDateSelector;

    @FindBy(css = ".fieldset.date_of_death.date > div:nth-child(2) > div > div")
    WebElement deathDateSelector;
    
    @FindBy(id = "PhenoTips.PatientClass_0_last_name")
    WebElement patientLastName;

    @FindBy(id = "PhenoTips.PatientClass_0_first_name")
    WebElement patientFirstName;

    @FindBy(id = "xwiki-form-gender-0-0")
    WebElement patientGenderMale;

    @FindBy(id = "xwiki-form-gender-0-1")
    WebElement patientGenderFemale;

    @FindBy(id = "PhenoTips.PatientClass_0_global_mode_of_inheritance_HP:0003745")
    WebElement globalInheritanceSporadic;

    @FindBy(id = "PhenoTips.PatientClass_0_global_mode_of_inheritance_HP:0000006")
    WebElement globalInheritanceAutosomal;

    @FindBy(id = "PhenoTips.PatientClass_0_global_mode_of_inheritance_HP:0010982")
    WebElement globalInheritancePolygenic;

    @FindBy(css = "#PhenoTips\\2e PatientClass_0_gestation_term")
    WebElement checkTermBirth;

    // Assisted Reproduction

    @FindBy(css = ".assistedReproduction_fertilityMeds > div > span > label.yes")
    WebElement assistedReproductionFertilityYes;

    @FindBy(css = ".prenatal-info.chapter > div.fieldset.ivf > div > span > label.no")
    WebElement assistedReproductionInVitroNo;

    // APGAR Scores

    @FindBy(css = "#PhenoTips\\2e PatientClass_0_apgar1")
    WebElement APGAROneMinute;

    @FindBy(css = "#PhenoTips\\2e PatientClass_0_apgar5")
    WebElement APGARFiveMinutes;

    @FindBy(css = "#PhenoTips\\2e PatientClass_0_prenatal_development")
    WebElement prenatalNotes;

    @FindBy(xpath = "//*[@id=\"PhenoTips.PatientClass_0_prenatal_phenotype_HP:0001518\"]")
    WebElement prenatalGrowthSmallGestationalYes;
    
    @FindBy(css = ".prenatal_phenotype-main.predefined-entries > div:nth-child(4) > div:nth-child(2) > span.yes-no-picker.initialized > label.yes")
    WebElement prenatalGrowthLargeBirthYes;

    @FindBy(css = "#PhenoTips\\2e PatientClass_0_prenatal_phenotype_0\\2e 5173270363501185")
    WebElement prenatalGrowthOther;

    @FindBy(css = ".prenatal_phenotype-main.predefined-entries > div:nth-child(2) > span.yes-no-picker.initialized > label.no")
    WebElement prenatalDevelopmentPolyhydramniosNo;

    @FindBy(css = "#PhenoTips\\2e PatientClass_0_prenatal_phenotype_0\\2e 8363013346655174")
    WebElement prenatalDevelopmentOther;

    @FindBy(css = "#PhenoTips\\2e PatientClass_0_global_age_of_onset_HP\\3a 0003584")
    WebElement lateOnset;

    @FindBy(css = "#PhenoTips\\2e PatientClass_0_medical_history")
    WebElement medicalHistory;

    @FindBy(css = "#extradata-list-PhenoTips\\2e InvestigationClass-molecular > tbody > tr.new > td.gene > input")
    WebElement geneCandidateSearch;

    @FindBy(css = "#PhenoTips\\2e InvestigationClass_0_comments")
    WebElement geneCandidateComment;

    @FindBy(css = ".genotype.chapter > div:nth-child(5) > p > span.buttonwrapper > a")
    WebElement newEntryListOfCandidateGenes;

    @FindBy(css = "#extradata-list-PhenoTips\\2e RejectedGenesClass > tbody > tr.new > td.gene > input")
    WebElement genePreviously;

    @FindBy(css = "#PhenoTips\\2e RejectedGenesClass_1_comments")
    WebElement genePreviouslyTestedComment;

    @FindBy(css = ".genotype.chapter > div:nth-child(8) > p > span.buttonwrapper > a")
    WebElement newEntryPreviouslyTested;

    @FindBy(id = "HCaseresolution")
    WebElement caseResolution;

    @FindBy(css = "#PhenoTips\\2e PatientClass_0_solved")
    WebElement caseSolved;

    @FindBy(css = ".phenotype-info.chapter.collapsed > span > span.buttonwrapper.show > button")
    WebElement clinicalSymptomsAndPhysicalFindings;

    @FindBy(css = "#PhenoTips\\2e PatientClass_0_solved__pubmed_id")
    WebElement pubmedID;

    @FindBy(css = ".fieldset.solved__gene_id > div:nth-child(2) > div > input")
    WebElement geneID;

    @FindBy(css = "#PhenoTips\\2e PatientClass_0_solved__notes")
    WebElement resolutionNotes;

    @FindBy(css = "#inline > div:nth-child(3) > div.bottombuttons > div.buttons > span:nth-child(3) > input")
    WebElement saveAndViewSummary;

    public static PatientRecordEditPage gotoPage(String patientId)
    {
        getUtil().gotoPage("data", patientId, "edit");
        return new PatientRecordEditPage();
    }
    
    public void clickBody()
    {
        this.body.click();
    }

    /* PATIENT INFORMATION */

    /**
     * Sets the first and last name of the patient
     * @param first patient first name
     * @param last patient last name
     */
    public void setPatientName(String first, String last) 
    {
        // first name
        this.patientLastName.clear();
        this.patientLastName.sendKeys(first);

        // last name
        this.patientFirstName.clear();
        this.patientFirstName.sendKeys(last);
        
    }

    /**
     * Sets the full birthdate of the patient 
     * @param day the birthdate of the patient
     * @param month the birthmonth of the patient
     * @param year the birthyear of the patient
     */
    public void setPatientDateOfBirth(String day, String month, String year)
    {
        // date
        //this.waitUntilElementIsVisible(By.cssSelector("#inline > div:nth-child(3) > div.clear.clinical-info.patient-info.chapter > div.fieldset.date_of_birth.date > div:nth-child(2) > div > div > span:nth-child(3) > select"));
        new Select(this.birthDateSelector.findElement(By.cssSelector("span:nth-child(3) > select"))).selectByVisibleText(day);

        // month
        //this.waitUntilElementIsVisible(By.cssSelector("#inline > div:nth-child(3) > div.clear.clinical-info.patient-info.chapter > div.fieldset.date_of_birth.date > div:nth-child(2) > div > div > span:nth-child(2) > select"));
        new Select(this.birthDateSelector.findElement(By.cssSelector("span:nth-child(2) > select"))).selectByVisibleText(month);

        // year
        //this.waitUntilElementIsVisible(By.cssSelector("#inline > div:nth-child(3) > div.clear.clinical-info.patient-info.chapter > div.fieldset.date_of_birth.date > div:nth-child(2) > div > div > span:nth-child(1) > select"));
        new Select(this.birthDateSelector.findElement(By.cssSelector("span:nth-child(1) > select"))).selectByVisibleText(year);
    }

    /**
     * Sets the date of passing of the patient 
     * @param day the day of death of the patient
     * @param month the month death of the patient
     * @param year the year death of the patient
     */
    public void setPatientDateOfDeath(String day, String month, String year)
    {
        // date
        //this.waitUntilElementIsVisible(By.cssSelector("#inline > div:nth-child(3) > div.clear.clinical-info.patient-info.chapter > div.fieldset.date_of_birth.date > div:nth-child(2) > div > div > span:nth-child(3) > select"));
        new Select(this.deathDateSelector.findElement(By.cssSelector("span:nth-child(3) > select"))).selectByVisibleText(day);

        // month
        //this.waitUntilElementIsVisible(By.cssSelector("#inline > div:nth-child(3) > div.clear.clinical-info.patient-info.chapter > div.fieldset.date_of_birth.date > div:nth-child(2) > div > div > span:nth-child(2) > select"));
        new Select(this.deathDateSelector.findElement(By.cssSelector("span:nth-child(2) > select"))).selectByVisibleText(month);

        // year
        //this.waitUntilElementIsVisible(By.cssSelector("#inline > div:nth-child(3) > div.clear.clinical-info.patient-info.chapter > div.fieldset.date_of_birth.date > div:nth-child(2) > div > div > span:nth-child(1) > select"));
        new Select(this.deathDateSelector.findElement(By.cssSelector("span:nth-child(1) > select"))).selectByVisibleText(year);
    }

    /**
     * Sets the gender of the patient
     * @param gender this either the string "male" or the string "female"
     */
    public void setPatientGender(String gender)
    {
        if(gender == "male")
        {
            this.patientGenderMale.click();
        }
        else if(gender == "female")
        {
            this.patientGenderFemale.click();
        }
        this.body.click();
    }

    public void setOtherGender()
    {
        this.genderOther.click();
        this.body.click();
    }

    public void expandFamilyHistory()
    {
        this.expandFamilyHistory.click();
    }

    /**
     * Creates a new entry for family studies
     * @param relative type of relative; one of "Child", "Parent", "Sibling"... etc.
     * @param relative_id the reference if of the relative in the system
     */
    public void newEntryFamilyStudy(String relative, String relative_id)
    {
        // click new family study button
        this.newEntryFamilyStudy.click();

        // select the type of relative
        //this.waitUntilElementIsVisible(By.id("PhenoTips.RelativeClass_0_relative_type"));
        new Select(this.thisPatientIsThe).selectByVisibleText(relative);

        // input the id of the relative
        this.ofPatientWithIdentifier.clear();
        this.ofPatientWithIdentifier.sendKeys(relative_id);
    }

    /**
     * Sets ethnicities in Family History tab
     * @param maternal the maternal ethnicity of the patient
     * @param paternal the paternal ethnicity of the patient
     */
    public void setEthnicites(String maternal, String paternal)
    {
        this.maternalEthnicity.clear();
        this.maternalEthnicity.sendKeys(maternal);

        this.paternalEthnicity.clear();
        this.paternalEthnicity.sendKeys(paternal);
    }

    /**
     * Checkboxes global mode of inheritance for autosomal, polygenic
     * and sporadic
     */
    public void setGlobalModeOfInheritance()
    {
        this.globalInheritanceAutosomal.click();
        this.globalInheritancePolygenic.click();
        this.globalInheritanceSporadic.click();
    }

    /* PRENETAL AND PERINATAL HISTORY */

    public void expandPrenatalAndPerinatalHistory()
    {
        this.expandPrenatalAndPerinatalHistory.click();
    }

    /**
     * Sets prenatal gestration at birth text box and checks the term birth
     * box if wanted
     * @param weeks the number of weeks to input in the text box
     */
    public void setPrenatalGestationAtDelivery(String weeks)
    {
        this.gestationAtDelivery.clear();
        this.gestationAtDelivery.sendKeys(weeks);
    }
    
    /**
     * Sets the yes and no values for assisted reproduction boxes
     */
    public void setAssistedReproduction()
    {
        this.assistedReproductionFertilityYes.click();
        this.assistedReproductionInVitroNo.click();
    }

    /**
     * Sets APGAR scores from the one and five minute options
     * @param oneMinute a string that this one of the numbers "1" to "10"
     *                  or "Unknown" for the one minute APGAR
     * @param fiveMinute a string that this one of the numbers "1" to "10"
     *                  or "Unknown" for the five minute APGAR
     */
    public void setAPGARScores(String oneMinute, String fiveMinutes)
    {
        //this.waitUntilElementIsVisible(By.id("PhenoTips.PatientClass_0_apgar1"));
        new Select(this.APGAROneMinute).selectByVisibleText(oneMinute);

        //this.waitUntilElementDisappears(By.id("PhenoTips.PatientClass_0_apgar5"));
        new Select(this.APGARFiveMinutes).selectByVisibleText(fiveMinutes);
    }

    public void setPrenatalNotes(String notes)
    {
        this.prenatalNotes.clear();
        this.prenatalNotes.sendKeys(notes);
    }

    /**
     * Sets the prenatal growth parameters
     * @param other the text to goes in the other text box
     */
    public void setPrenatalGrowthParameters(String other)
    {
        // doesn't work, element isn't visible
       this.prenatalGrowthSmallGestationalYes.click();
       this.prenatalGrowthLargeBirthYes.click();
       this.prenatalGrowthOther.clear();
       this.prenatalGrowthOther.sendKeys();
    }

    /**
     * Sets the prenatal developement or birth information
     * @param other the text that goes in the other text box
     */
    public void setPrenatalDevelopmentOrBirth(String other)
    {
        // doesn't work, element isn't visible
        this.prenatalDevelopmentPolyhydramniosNo.click();
        this.prenatalDevelopmentOther.clear();
        this.prenatalDevelopmentOther.sendKeys(other);
    }

    /**
     * Enters text in the "medical and developmental
     * history text box
     * @param history the text to be entered
     */
    public void setMedicalHistory(String history)
    {
        this.medicalHistory.clear();
        this.medicalHistory.sendKeys(history);
        
    }

    /**
     * Clicks the radio button "Late onset" in the
     * radio group of "Global age at onset" buttons
     */
    public void setLateOnset()
    {
        this.lateOnset.click();
    }

    /**
     * Returns the number of elements that match the css
     * for the "upload image" button
     * @return the number of elements matching this css
     */
    public int findElementsUploadImage()
    {
        return getDriver().findElements(By.cssSelector("#PhenoTips\\2e PatientClass_0_reports_history_container > div.actions > span > a")).size();
    }

    public void clickTermBirth()
    {
        this.checkTermBirth.click();
    }

    public void openNewEntryListOfCandidateGenes()
    {
        this.newEntryListOfCandidateGenes.click();
    }

    public int checkGeneCandidateSearchHideSuggestions(String search)
    {
        this.geneCandidateSearch.clear();
        this.geneCandidateSearch.sendKeys(search);
        return getDriver().findElements(By.cssSelector("#body > div.suggestItems.ajaxsuggest > div:nth-child(1) > span")).size();
    }

    public void setGeneCandidateComment(String comment)
    {
        this.geneCandidateComment.clear();
        this.geneCandidateComment.sendKeys(comment);
    }

    public void openNewEntryPreviouslyTested()
    {
        this.newEntryPreviouslyTested.click();
    }

    public int checkGenePreviouslySearchHideSuggestions(String search)
    {
        this.genePreviously.clear();
        this.genePreviously.sendKeys(search);
        return getDriver().findElements(By.cssSelector("#body > div.suggestItems.ajaxsuggest > div:nth-child(1) > span")).size();
    }

    public void setPreviouslyTestedGenesComment(String comment)
    {
        this.genePreviouslyTestedComment.clear();
        this.genePreviouslyTestedComment.sendKeys(comment);
    }
    
    public void expandCaseResolution()
    {
        this.caseResolution.click();
    }

    public void setCaseSolved() 
    {
        this.caseSolved.click();
    }

    public void setIDsAndNotes(String pID, String gID, String notes)
    {
        this.pubmedID.clear();
        this.pubmedID.sendKeys(pID);
        this.geneID.clear();
        this.geneID.sendKeys(gID);
        this.resolutionNotes.clear();
        this.resolutionNotes.sendKeys(notes);
    }

    public void setPatientIdentifier(String value)
    {
        this.patientIdentifier.clear();
        this.patientIdentifier.sendKeys(value);
    }

    public void familyHealthConditions(String value)
    {
        this.familyHealthConditions.clear();
        this.familyHealthConditions.sendKeys(value);
    }

    public void expandMedicalHistory()
    {
        this.expandMedicalHistory.click();
    }

    public void expandMeasurements()
    {
        this.expandMeasurements.click();
    }

    public void createNewMeasurementsEntry()
    {
        this.newEntryMeasurements.click();
    }

    /* setting measurements */

    public void setMeasurementWeight(String value)
    {
        //this.getDriver().waitUntilElementIsVisible(By.id("PhenoTips.MeasurementsClass_0_weight"));
        this.measurementWeight.clear();
        this.measurementWeight.click();
        this.measurementWeight.sendKeys(value);
    }

    public void setMeasurementHeight(String value)
    {
        this.measurementHeight.clear();
        this.measurementHeight.click();
        this.measurementHeight.sendKeys(value);
    }

    public void setMeasurementArmSpan(String value)
    {
        this.measurementArmSpan.clear();
        this.measurementArmSpan.click();
        this.measurementArmSpan.sendKeys(value);
    }

    public void setMeasurementSittingHeight(String value)
    {
        this.measurementSittingHeight.clear();
        this.measurementSittingHeight.click();
        this.measurementSittingHeight.sendKeys(value);
    }

    public void setMeasurementHeadCircumference(String value)
    {
        this.measurementHeadCircumference.clear();
        this.measurementHeadCircumference.sendKeys(value);
    }

    public void setMeasurementPhiltrumLength(String value)
    {
        this.measurementPhiltrumLength.clear();
        this.measurementPhiltrumLength.sendKeys(value);
    }

    public void setMeasurementLeftEarLength(String value)
    {
        this.measurementLeftEarLength.clear();
        this.measurementLeftEarLength.sendKeys(value);
    }

    public void setMeasurementRightEarLength(String value)
    {
        this.measurementRightEarLength.clear();
        this.measurementRightEarLength.sendKeys(value);
    }

    public void setMeasurementOuterCanthalDistance(String value)
    {
        this.measurementOuterCanthalDistance.clear();
        this.measurementOuterCanthalDistance.sendKeys(value);
    }

    public void setMeasurementInnerCanthalDistance(String value)
    {
        this.measurementInnerCanthalDistance.clear();
        this.measurementInnerCanthalDistance.sendKeys(value);
    }

    public void setMeasuremtnePalpebralFissureLength(String value)
    {
        this.measurementPalpebralFissureLength.clear();
        this.measurementPalpebralFissureLength.sendKeys(value);
    }

    public void setMeasurementInterpupilaryDistance(String value)
    {
        this.measurementInterpupilaryDistance.clear();
        this.measurementInterpupilaryDistance.sendKeys(value);
    }

    public void setMeasurementLeftHandLength(String value)
    {
        this.measurementLeftHandLength.clear();
        this.measurementLeftHandLength.sendKeys(value);
    }

    public void setMeasurementLeftPalmLength(String value)
    {
        this.measurementLeftPalmLength.clear();
        this.measurementLeftPalmLength.sendKeys(value);
    }

    public void setMeasurementLeftFootLength(String value)
    {
        this.measurementLeftFootLength.clear();
        this.measurementLeftFootLength.sendKeys(value);
    }

    public void setMeasurementRightHandLength(String value)
    {
        this.measurementRightHandLength.clear();
        this.measurementRightHandLength.sendKeys(value);
    }

    public void setMeasurementRightPalmLength(String value)
    {
        this.measurementRightPalmLength.clear();
        this.measurementRightPalmLength.sendKeys(value);
    }

    public void setMeasurementRightFootLength(String value)
    {
        this.measurementRightFootLength.clear();
        this.measurementRightFootLength.sendKeys(value);
    }

    //public void expandGrowthCharts()
    //{
        //this.expandGrowthCharts.click();
    //}

    public boolean checkIfGrowthChartsAreShowing()
    {
        //this.getDriver().waitUntilElementIsVisible(By
            //.xpath("//*[contains(@class, 'growth-charts-section')]//*[@id = 'charts']//*[contains(@class, 'chart-wrapper')]//*[text() = 'Weight for age, birth to 36 months, boys']"));
        try {
            getDriver()
                .findElement(
                    By.xpath("//*[contains(@class, 'growth-charts-section')]//*[@id = 'charts']//*[contains(@class, 'chart-wrapper')]//*[text() = 'Weight for age, birth to 36 months, boys']"));
            return true;
        } catch (NoSuchElementException e) {
            return false;

        }
    }

    public String checkIfGrowthChartsAreShowingByText()
    {
       return this.checkIfGrowthChartsAreShowingByText.getText();
    }

    public void expandGenotypeInformation()
    {
        this.expandGenotypeInformation.click();
    }

    ///////////////////////////////////

    //public void setGenotypeInformationComments(String value)
    //{
        //this.getDriver().waitUntilElementIsVisible(By.id("PhenoTips.InvestigationClass_0_comments"));
        //this.genotypeInformationComments.clear();
        //this.genotypeInformationComments.sendKeys(value);
    //}

    //public void setGenotypeInformationGene(String value)
    //{
        //this.genotypeInformationGene.clear();
        //this.genotypeInformationGene.sendKeys(value);
    //}

    public void setPatientClinicallyNormal()
    {
        this.patientIsClinicallyNormal.click();
    }

    public void expandClinicalSymptomsAndPhysicalFindings()
    {
        this.clinicalSymptomsAndPhysicalFindings.click();
    }

    public boolean checkIfClinicalSymptomsAndPhysicalFindingsExpanded(By by)
    {
        try {
            getDriver().findElement(By.id("PhenoTips.PatientClass_0_unaffected"));
            return true;
        } catch (NoSuchElementException e) {
            return false;

        }
    }

    public void selectPhenotype(String id, boolean positive)
    {
        BaseElement
            .getUtil()
            .findElementWithoutWaiting(
                getDriver(),
                By.cssSelector("label[for='PhenoTips.PatientClass_0_" + (positive ? "" : "negative_") + "phenotype_"
                    + id + "']")).click();
        ;
    }

    public void setHypotelorismYes()
    {
        selectPhenotype("HP:0000601", true);
    }

    public void setStature3rdPercentile()
    {
        selectPhenotype("HP:0004322", true);
    }

    public void setWeight3rdPercentile()
    {
        selectPhenotype("HP:0004325", true);

    }

    public void setHeadCircumference3rdPercentile()
    {
        selectPhenotype("HP:0000252", true);

    }

    public void setHemihypertrophyYes()
    {
        selectPhenotype("HP:0001528", true);

    }

    public void setCraniosynostosisYes()
    {

        selectPhenotype("HP:0001363", true);

    }

    public void setCleftUpperLipNO()
    {
        selectPhenotype("HP:0000204", false);

    }

    public void setCleftPalateYes()
    {
        selectPhenotype("HP:0000175", true);

    }

    public void setAbnormalFacialShapeYes()
    {
        selectPhenotype("HP:0001999", true);

    }

    public void setVisualImpairmentYes()
    {
        selectPhenotype("HP:0000505", true);

    }

    public void setAbnormalityOfTheCorneaNO()
    {
        selectPhenotype("HP:0000481", false);

    }

    public void setColobomaNO()
    {
        selectPhenotype("HP:0000589", false);

    }

    public void setSensorineuralNO()
    {
        selectPhenotype("HP:0000407", false);

    }

    public void setAbnormalityOfTheInnerEarYes()
    {
        selectPhenotype("HP:0000359", true);

    }

    public void setHyperpigmentationOfTheSkinYes()
    {
        selectPhenotype("HP:0000953", true);

    }

    public void setCapillaryHemangiomasNO()
    {
        selectPhenotype("HP:0005306", false);

    }

    public void setVentricularSeptalDefectNO()
    {
        selectPhenotype("HP:0001629", false);

    }

    public void setArrhythmiaYes()
    {
        selectPhenotype("HP:0011675", true);

    }

    public void setCongenitalDiaphragmaticHerniaYes()
    {
        selectPhenotype("HP:0000776", true);

    }

    public void setAbnormalityOfTheLungNO()
    {
        selectPhenotype("HP:0002088", false);

    }

    public void setLowerLimbUndergrowthYes()
    {
        selectPhenotype("HP:0009816", true);

    }

    public void setScoliosisYes()
    {
        selectPhenotype("HP:0002650", true);

    }

    public void setAbnormalityOfTheVertebralColumnNO()
    {
        selectPhenotype("HP:0000925", false);

    }

    public void setCholestasisYes()
    {
        selectPhenotype("HP:0001396", true);

    }

    public void setDiabetesMellitusNO()
    {
        selectPhenotype("HP:0000819", false);

    }

    public void setHorseshoeKidneyNO()
    {
        selectPhenotype("HP:0000085", false);

    }

    public void setHypospadiasYes()
    {
        selectPhenotype("HP:0000047", true);

    }

    public void setDelayedFineMotorDevelopmentYes()
    {
        selectPhenotype("HP:0010862", true);

    }

    public void setAttentionDeficitHyperactivityDisorderNO()
    {
        selectPhenotype("HP:0007018", false);

    }

    public void setAustismYes()
    {
        selectPhenotype("HP:0000717", true);

    }

    public void setSeizuresYes()
    {
        selectPhenotype("HP:0001250", true);

    }

    public void setSpinalDysraphismNO()
    {
        selectPhenotype("HP:0010301", false);

    }

    public void coarctationOfAortaDropDown()
    {
        this.coarctationOfAortaDropDown.click();
    }

    public String checkCoarctationOfAortaDropDown()
    {
        return this.checkCoarctationOfAortaDropDown.getText();
    }

    public void hemihypertrophyAddDetails()
    {
        this.hemihypertrophyAddDetails.click();
    }

    public void ageOfOnsetHemihypertrophy()
    {

        this.ageOfOnsetHemihypertrophy.click();
    }

    public void setNeonatalOnsetHemihypertrophy()
    {

        this.neonatalOnsetHemihypertrophy.click();
    }

    public void temporalPatternHemihypertrophy()
    {
        this.temporalPatternHemihypertrophy.click();
    }

    public void setSubacuteTemporalPatternHemihypertrophy()
    {
        this.subacuteTemporalPatternHemihypertrophy.click();
    }

    public void deleteCleftPalate()
    {
        this.deleteCleftPalate.click();
    }

    public void abnormalFacialShapeAddDetails()
    {
        this.abnormalFacialShapeAddDetails.click();
    }

    public void paceOfProgressionAbnormalFacialShape()
    {

        this.paceOfProgressionAbnormalFacialShape.click();
    }

    public void slowPaceOfProgressionAbnormalFacialShape()
    {

        //this.getDriver().waitUntilElementIsVisible(
            //By.id("PhenoTips.PhenotypeMetaClass_1_pace_of_progression_HP:0003677"));
        this.slowPaceOfProgressionAbnormalFacialShape.click();
    }

    public void hypotelorismAddDetails()
    {
        //this.getDriver().waitUntilElementIsVisible(By
            //.xpath("//*[@class = 'summary-item'][.//input[@value = 'HP:0000601']]//*[@class = 'tool'][text() = 'Add details']"));
        this.hypotelorismAddDetails.click();
    }

    public void severityHypotelorism()
    {
        //this.getDriver().waitUntilElementIsVisible(By
            //.xpath("//*[@class = 'summary-item'][.//input[@value = 'HP:0000601']]//*[contains(@class, 'severity')]//*[@class = 'collapse-button'][text() = '►']"));
        this.severityHypotelorism.click();
    }

    public void moderateSeverityHypotelorism()
    {
        //this.getDriver().waitUntilElementIsVisible(By.id("PhenoTips.PhenotypeMetaClass_2_severity_HP:0012826"));
        this.moderateSeverityHypotelorism.click();
    }

    public void abnormalityOfTheInnerEarAddDetails()
    {
        this.abnormalityOfTheInnerEarAddDetails.click();
    }

    public void spatialPatternAbnormalityOfTheInnerEar()
    {
        //this.getDriver().waitUntilElementIsVisible(By
            //.xpath("//*[@class = 'group-contents'][.//input[@value = 'HP:0000359']]//*[contains(@class, 'spatial_pattern')]//*[@class = 'collapse-button'][text() = '►']"));
        this.spatialPatternAbnormalityOfTheInnerEar.click();
    }

    public void distalSpatialPatternAbnomalityOfTheInnerEar()
    {

        this.distalSpatialPatternAbnormalityOfTheInnerEar.click();
    }

    public void arrythmiaAddDetails()
    {
        this.arrhythmiaAddDetails.click();
    }

    public void arrythmiaComments(String value)
    {

        this.arrhythmiaComments.clear();
        this.arrhythmiaComments.sendKeys(value);
    }

    public void scoliosisAddDetails()
    {
        this.scoliosisAddDetails.click();
    }

    public void lateralityScoliosis()
    {

        this.lateralityScoliosis.click();
    }

    public void rightLateralityScoliosis()
    {

        this.rightLateralityScoliosis.click();
    }

    public void seizuresAddDetails()
    {
        this.seizuresAddDetails.click();
    }

    public void severitySeizures()
    {

        this.severitySeizures.click();
    }

    public void mildSeveritySeizures()
    {

        this.mildSeveritySeizures.click();
    }

    public void asymmetryOfTheEarsYes()
    {
        this.asymmetryOfTheEarsYes.click();
    }

    public void immunodeficiencyYes()
    {
        this.immunodeficiencyYes.click();
    }

    public void abnormalityOfTheCartoidArteriesYes()
    {
        this.abnormalityOfTheCartoidArteriesYes.click();
    }

    public void bifidTongueYes()
    {
        this.bifidTongueYes.click();
    }

    public void bifidRibsYes()
    {
        this.bifidRibsYes.click();
    }

    public void hypsarrhythmiaNO()
    {
        this.hypsarrhythmiaNO.click();
    }

    public void phenotypeQuickSearch(String value)
    {
        this.phenotypeQuickSearch.clear();
        this.phenotypeQuickSearch.sendKeys(value);
    }

    public void quickSearchCataractYes()
    {
        //this.getDriver().waitUntilElementIsVisible(By
            //.xpath("//*[@class = 'resultContainer']//*[@class = 'yes'][//input[@value = 'HP:0000518']]"));
        this.quickSearchCataractYes.click();
    }

    public void expandDiagnosis()
    {
        this.expandDiagnosis.click();
    }

    public void setDiagnosisAdditionalComments(String value)
    {
        this.diagnosisAdditionalComments.clear();
        this.diagnosisAdditionalComments.sendKeys(value);
    }

    public void setSmithLemliOptizSyndrome()
    {
        //this.getDriver().waitUntilElementIsVisible(By.id("result__270400"));
        this.smithLemliOptizSyndrome.click();

    }

    public void setWatsonSyndrome()
    {
        //this.getDriver().waitUntilElementIsVisible(By.id("result__193520"));
        this.watsonSyndrome.click();
    }

    public void setIndicationForReferral(String value)
    {
        this.indicationForReferral.clear();
        this.indicationForReferral.sendKeys(value);
    }

    public void setPrenatalGrowthPatternsOther(String value)
    {
        this.prenatalGrowthPatternsOther.clear();
        this.prenatalGrowthPatternsOther.sendKeys(value);
    }

    public void setPositvieFerricChlorideTestYes()
    {

        this.positiveFerricChlorideTestYes.click();
    }

    public void setPrenatalDevelopmentOrBirthOther(String value)
    {
        this.prenatalDevelopmentOrBirthOther.clear();
        this.prenatalDevelopmentOrBirthOther.sendKeys(value);
    }

    public void setDysplasticTestesYes()
    {
        //this.getDriver().waitUntilElementIsVisible(By
            //.xpath("//*[@class = 'resultContainer']//*[@class = 'yes'][//input[@value = 'HP:0008733']]"));
        this.dysplasticTestesYes.click();
    }

    public String getWeightPctl()
    {
        return this.weightPctl.getText();
    }

    public String getHeightPctl()
    {
        return this.heightPctl.getText();
    }

    public String getBMIPctl()
    {
        return this.bmiPctl.getText();
    }

    public String getSittingPctl()
    {
        return this.sittingPctl.getText();
    }

    public String getHeadCircumferencePctl()
    {
        return this.headCircumferencePctl.getText();
    }

    public String getPhiltrumPctl()
    {
        return this.philtrumPctl.getText();
    }

    public String getLeftEarPctl()
    {
        return this.leftEarPctl.getText();
    }

    public String getRightEarPctl()
    {
        return this.rightEarPctl.getText();
    }

    public String getOuterCanthalPctl()
    {
        return this.outerCanthalPctl.getText();
    }

    public String getInnerCanthalPctl()
    {
        return this.innerCanthalPctl.getText();
    }

    public String getPalpebralFissurePctl()
    {
        return this.palpebralFissurePctl.getText();
    }

    public String getInterpupilaryPctl()
    {
        return this.interpupilaryPctl.getText();
    }

    public String getLeftPalmPctl()
    {
        return this.leftPalmPctl.getText();
    }

    public String getLeftFootPctl()
    {
        return this.leftFootPctl.getText();
    }

    public String getRightPalmPctl()
    {
        return this.rightPalmPctl.getText();
    }

    public String getRightFootPctl()
    {
        return this.rightFootPctl.getText();
    }

    public String getBMINumber()
    {
        return this.bmiNumber.getText();
    }

    public void setOMIMDisorder(String value)
    {
        this.OMIMDisorderBar.clear();
        this.OMIMDisorderBar.sendKeys(value);
    }

    public void setOMIMDisorderWolfSyndrome()
    {

        this.OMIMDisorderWolfSyndrome.click();
    }

    public void excludeLowerLimbUndergrowth()
    {
        this.OMIMBoxLowerLimbUnderGrowth.click();
    }

    public String checkLowerLimbUndergrowthExcluded()
    {
        return this.OMIMBoxLowerLimbUnderGrowthExcluded.getText();
    }

    public String checkSmithLemliInOMIM()
    {
        return this.checkSmithLemliInOMIM.getText();
    }

    public void setCriDuChatSyndromeFromBottom()
    {
        //this.getDriver().waitUntilElementIsVisible(By.id("result__123450"));
        this.criDuChatSyndrome.click();
    }

    public String checkCriDuChatAppears()
    {
        return this.checkCriDuChatAppears.getText();
    }

    public boolean checkCriDuChatDisappearsFromTop(By by)
    {
        try {
            getDriver()
                .findElement(
                    By.xpath("//*[@class = 'fieldset omim_id']//*[@class = 'displayed-value']//*[@class = 'accepted-suggestion'][@value = '123450']//*[@class = 'value'][text()='#123450 CRI-DU-CHAT SYNDROME ']"));
            return true;
        } catch (NoSuchElementException e) {
            return false;

        }
    }

    public boolean checkShortStatureLightningBoltAppearsOnRight()
    {

        try {
            getDriver()
                .findElement(
                    By.xpath("//*[@id = 'current-phenotype-selection']//*[@class = 'summary-item'][.//input[@value = 'HP:0004322']]//*[contains(@class, 'fa-bolt')]"));
            return true;
        } catch (NoSuchElementException e) {
            return false;

        }
    }

    public boolean checkHypotelorismLightningBoltAppearsOnRight()
    {

        try {
            getDriver()
                .findElement(
                    By.xpath("//*[@id = 'current-phenotype-selection']//*[@class = 'summary-item'][.//input[@value = 'HP:0000601']]//*[contains(@class, 'fa-bolt')]"));
            return true;
        } catch (NoSuchElementException e) {
            return false;

        }
    }

    public boolean checkCriDuChatDisappearsFromBottom()
    {
        getDriver()
            .findElement(
                By.xpath("//*[@class = 'fieldset omim_id ']//*[@class = 'displayed-value']//*[@class = 'accepted-suggestion'][@value = '123450']//*[@class = 'value'][text()='#123450 CRI-DU-CHAT SYNDROME ']"))
            .isSelected();
        return true;
    }

    public void setCriDuChatFromTop()
    {
        //this.getDriver().waitUntilElementIsVisible(By.id("PhenoTips.PatientClass_0_omim_id_123450"));
        this.criDuChatOMIMTop.click();
    }

    public void setPreauricularPitYes()
    {
        selectPhenotype("HP:0004467", true);

    }

    public boolean checkPreauricularPitAppearsOnRight()
    {
        //this.getDriver().waitUntilElementIsVisible(By
            //.xpath("//*[@class = 'summary-item'][//label[@class = 'yes']][//input[@value = 'HP:0004467']]//*[@class = 'yes'][text() = 'Preauricular pit']"));
        try {
            getDriver()
                .findElement(
                    By.xpath("//*[@class = 'summary-item'][//label[@class = 'yes']][//input[@value = 'HP:0004467']]//*[@class = 'yes'][text() = 'Preauricular pit']"));
            return true;
        } catch (NoSuchElementException e) {
            return false;

        }
    }

    public void setNystagmusNO()
    {
        selectPhenotype("HP:0000639", false);

    }

    public boolean checkNystagmusAppearsOnRightNO()
    {
        //this.getDriver().waitUntilElementIsVisible(By
            //.xpath("//*[@class = 'summary-item'][//label[@class = 'no']][//input[@value = 'HP:0000639']]//*[@class = 'no'][text() = 'Nystagmus']"));
        try {
            getDriver()
                .findElement(
                    By.xpath("//*[@class = 'summary-item'][//label[@class = 'no']][//input[@value = 'HP:0000639']]//*[@class = 'no'][text() = 'Nystagmus']"));
            return true;
        } catch (NoSuchElementException e) {
            return false;

        }
    }

    public boolean checkNystagmusReturnsToNA()
    {

        try {
            return getDriver()
                .findElement(
                    By.xpath("//*[contains(@class, 'term-entry')][.//*[@value = 'HP:0000639']]//label[contains(@class, 'na')]"))
                .getAttribute("class").contains("selected");
        } catch (NoSuchElementException e) {
            return false;
        }
    }

    public void deleteNystagmusFromRight()
    {
        this.deleteNystagmusRight.click();
    }

    public boolean checkPolyphagiaDissapearsFromRightInvestigateBox()
    {
        this.getDriver().waitUntilElementDisappears(By
            .xpath("//*[@class = 'background-search']//*[@class = 'phenotype'][//label[@class = 'yes']][//input[@value = 'HP:0002591']]//*[@class = 'initialized']//*[@class = 'yes-no-picker-label'][text() = 'polyphagia']"));
        try {
            getDriver()
                .findElement(
                    By.xpath("//*[@class = 'background-search']//*[@class = 'phenotype'][//label[@class = 'yes']][//input[@value = 'HP:0002591']]//*[@class = 'initialized']//*[@class = 'yes-no-picker-label'][text() = 'polyphagia']"));
            return true;
        } catch (NoSuchElementException e) {
            return false;

        }

    }

    public boolean checkImmunodeficiencyDissapearsFromRightInvestigateBox()
    {

        this.getDriver().waitUntilElementDisappears(By
            .xpath("//*[contains(@class, 'background-search')]//label[contains(@class, 'yes')][.//input[@value = 'HP:0002721']]"));

        try {
            return !getUtil()
                .hasElement(
                    By.xpath("//*[contains(@class, 'background-search')]//label[contains(@class, 'yes')][.//input[@value = 'HP:0002721']]"));
        } catch (NoSuchElementException e) {
            return false;

        }

    }

    public boolean checkAbnormalityOfTheCartoidArteriesDissapearsFromRightInvestigateBox()
    {

        this.getDriver().waitUntilElementDisappears(By
            .xpath("//*[contains(@class, 'background-search')]//label[contains(@class, 'yes')][.//input[@value = 'HP:0005344']]"));

        try {
            return !getUtil()
                .hasElement(
                    By.xpath("//*[contains(@class, 'background-search')]//label[contains(@class, 'yes')][.//input[@value = 'HP:0005344']]"));
        } catch (NoSuchElementException e) {
            return false;

        }

    }

    public boolean checkBifidTongueDissapearsFromRightInvestigateBox()
    {

        this.getDriver().waitUntilElementDisappears(By
            .xpath("//*[contains(@class, 'background-search')]//label[contains(@class, 'yes')][.//input[@value = 'HP:0010297']]"));

        try {
            return !getUtil()
                .hasElement(
                    By.xpath("//*[contains(@class, 'background-search')]//label[contains(@class, 'yes')][.//input[@value = 'HP:0010297']]"));
        } catch (NoSuchElementException e) {
            return false;

        }

    }

    public void polyphagiaYes()
    {
        this.polyphagiaYes.click();
    }

    public void browseRelatedTermsCataract()
    {
        this.getDriver()
            .findElement(
                By.xpath("//*[contains(@class, 'suggestItems')]//*[contains(@class, 'suggestItem')][//*[text() = 'Cataract']]//*[contains(@class, 'xHelpButton')]"))
            .click();
        this.getDriver().waitUntilElementIsVisible(By
            .xpath("//*[@class = 'resultContainer']//li[contains(@class, 'xitem')]//*[contains(@class, 'xTooltip')]//*[contains(text(), 'Browse related terms')]"));
        this.browseRelatedTermsCataract.click();
    }

    public void abnormalityOfTheLensGoUP()
    {

        this.abnormalityOfTheLensGoUp.click();
    }

    public String abnormalityOfTheAnteriorSegmentOfTheEye()
    {
        this.getDriver().waitUntilElementIsVisible(By
            .xpath("//*[@class = 'ontology-tree']//*[@class = 'entry parent']//*[@class = 'value'][text() = 'Abnormality of the anterior segment of the eye']"));
        return this.abnormalityOfTheAnteriorSegmentOfTheEyeCheck.getText();
    }

    public void phacodonesisYes()
    {
        this.phacodonesisYes.click();
    }

    public void closeBrowseRelatedTerms()
    {
        this.closeBrowseRelatedTerms.click();
    }

    public void hideQuickSearchBarSuggestions()
    {
        this.hideQuickSearchBarSuggestions.click();
    }

    public boolean checkPhacodonesisAppearsOnRight()
    {
        this.getDriver().waitUntilElementIsVisible(By
            .xpath("//*[@class = 'summary-item'][//label[@class = 'yes']][//input[@value = 'HP:0012629']]//*[@class = 'yes'][text() = 'Phacodonesis']"));
        try {
            getDriver()
                .findElement(
                    By.xpath("//*[@class = 'summary-item'][//label[@class = 'yes']][//input[@value = 'HP:0012629']]//*[@class = 'yes'][text() = 'Phacodonesis']"));
            return true;
        } catch (NoSuchElementException e) {
            return false;

        }
    }

    public void openDateOfMeasurements()
    {
        this.dateOfMeasurments.click();
    }

    public void setDate1()
    {
        this.date1.click();
    }

    public void setDate12()
    {
        this.date12.click();
    }

    public void setGastroschisisYes()
    {
        selectPhenotype("HP:0001543", true);

    }

    public boolean checkSmithLemliSyndrome()
    {
        this.getDriver().waitUntilElementIsVisible(By.id("result__270400"));
        try {
            getDriver().findElement(By.id("result__270400"));
            return true;
        } catch (NoSuchElementException e) {
            return false;

        }
    }

    public void moreInfoHypotelorism()
    {
        this.moreInfoHypotelorism.click();
    }

    public String checkMoreInfoOpened()
    {
        return this.checkMoreInfoHypotelorismOpened.getText();
    }

    public void closeMoreInfoHypotelorism()
    {
        this.closeMoreInfoHypotelorism.click();
    }

    public void moreInfoSex()
    {
        this.moreInfoSex.click();
    }

    public String checkMoreInfoSex()
    {
        return this.checkMoreInfoSex.getText();
    }

    public void closeMoreInfoSex()
    {
        this.closeMoreInfoSex.click();
    }

    public void moreInfoIndicationForReferral()
    {
        this.moreInfoIndicationForReferral.click();
    }

    public String checkMoreInfoIndicationForReferral()
    {

        return this.checkMoreInfoIndicationForReferral.getText();
    }

    public void closeMoreInfoIndicationForReferral()
    {
        this.closeMoreInfoIndicationForReferral.click();
    }

    public void moreInfoNewEntryFamilyStudy()
    {
        this.moreInfoNewEntryFamilyStudy.click();
    }

    public String checkMoreInfoFamilyStudy()
    {

        return this.checkMoreInfoNewEntryFamilyStudy.getText();
    }

    public void closeMoreInfoNewEntryFamilyStudy()
    {
        this.closeMoreInfoNewEntryFamilyStudy.click();
    }


    public void setPatientIsTheRelativeOf(String relative)
    {

        this.getDriver().waitUntilElementIsVisible(By.id("PhenoTips.RelativeClass_0_relative_type"));
        new Select(this.thisPatientIsThe).selectByVisibleText(relative);
    }

    public void relativeOfCurrentPatient(String value)
    {
        this.ofPatientWithIdentifier.clear();
        this.ofPatientWithIdentifier.sendKeys(value);
    }

    public void moreInfoFamilyHealthConditions()
    {
        this.moreInfoFamilyHealthConditions.click();
    }

    public String checkMoreInfoFamilyHealthConditions()
    {
        return this.checkMoreInfoFamilyHealthConditions.getText();
    }

    public void closeMoreInfoFamilyHealthConditions()
    {
        this.closeMoreInfoFamilyHealthConditions.click();
    }

    public void moreInfoGestation()
    {
        this.moreInfoGestation.click();
    }

    public String checkMoreInfoGestation()
    {
        return this.checkMoreInfoGestation.getText();
    }

    public void closeMoreInfoGestation()
    {
        this.closeMoreInfoGestation.click();
    }

    public void moreInfoGlobalAgeOfOnset()
    {
        this.moreInfoGlobalAgeOfOnset.click();
    }

    public String checkMoreInfoGlobalAgeOfOnset()
    {
        return this.checkMoreInfoGlobalAgeOfOnset.getText();
    }

    public void closeMoreInfoGlobalAgeOfOnset()
    {
        this.closeMoreInfoGlobalAgeOfOnset.click();
    }

    public void moreInfoNewEntryMeasurements()
    {
        this.moreInfoNewEntryMeasurements.click();
    }

    public String checkMoreInfoNewEntryMeasurements()
    {

        return this.checkMoreInfoNewEntryMeasurements.getText();
    }

    public void closeMoreInfoNewEntryMeasurements()
    {
        this.closeMoreInfoNewEntryMeasurements.click();
    }

    public void moreInfoOMIMDisorder()
    {
        this.moreInfoOMIMDisorder.click();
    }

    public String checkMoreInfoOMIMDisorder()
    {
        return this.checkMoreInfoOMIMDisorder.getText();
    }

    public void closeMoreInfoOMIMDisorder()
    {
        this.closeMoreInfoOMIMDisorder.click();
    }

    public void hideYouMayWantToInvestigate()
    {
        this.youMayWantToInvestigate.click();
    }

    public boolean checkYouMayWantToInvestigateHid()
    {
        this.getDriver().waitUntilElementDisappears(By
            .xpath("//*[@class = 'background-suggestions]//*[@class = 'phenotype'][@class = 'yes'][//input[@value = 'HP:0000878']]//*[@class = 'yes-no-picker']"));
        try {
            getDriver()
                .findElement(
                    By.xpath("//*[@class = 'background-suggestions]//*[@class = 'phenotype'][@class = 'yes'][//input[@value = 'HP:0000878']]//*[@class = 'yes-no-picker']"));
            return true;
        } catch (NoSuchElementException e) {
            return false;

        }

    }

    public void moreInfoSelectObservedPhenotypes()
    {
        this.moreInfoSelectObservedPhenotypes.click();
    }

    public String checkMoreInfoSelectObservedPhenotypes()
    {
        return this.checkMoreInfoSelectObservedPhenotypes.getText();
    }

    public void closeMoreInfoSelectObservedPhenotypes()
    {
        this.closeMoreInfoSelectObservedPhenotypes.click();
    }

    public void collapseAllPhenotypes()
    {
        this.collapseAllPhenotypes.click();
    }

    public boolean checkAllPhenotypesCollapsed()
    {
        this.getDriver().waitUntilElementDisappears(
            By.cssSelector("label[for='PhenoTips.PatientClass_0_phenotype_HP:0001363]"));
        try {
            getDriver().findElement(By.cssSelector("label[for='PhenoTips.PatientClass_0_phenotype_HP:0001363]"));
            return true;
        } catch (NoSuchElementException e) {
            return false;

        }
    }

    public void expandAllPhenotypes()
    {
        this.expandAllPhenotypes.click();
    }

    public void setYearDateOfBirth(String year)
    {
        new Select(this.setYearDateOfBirth).selectByVisibleText(year);
    }

    public void setYearMeasurement(String year)
    {
        new Select(this.setYearDateOfBirth).selectByVisibleText(year);
    }

    public void setMonthDateOfBirth(String month)
    {
        new Select(this.setMonthDate).selectByVisibleText(month);
    }

    public void setMonthMeasurement(String month)
    {
        new Select(this.setMonthDate).selectByVisibleText(month);
    }

    public boolean checkDecreasedBodyWeight()
    {
        this.getDriver().waitUntilElementIsVisible(By
            .xpath("//*[@id = 'current-phenotype-selection']//*[@class = 'summary-group']//*[@class = 'yes'][.//input[@value = 'HP:0004325']]"));
        try {
            getDriver()
                .findElement(
                    By.xpath("//*[@id = 'current-phenotype-selection']//*[@class = 'summary-group']//*[@class = 'yes'][.//input[@value = 'HP:0004325']]"));
            return true;
        } catch (NoSuchElementException e) {
            return false;

        }
    }

    public boolean checkDecreasedBodyWeightDisappears()
    {
        this.getDriver().waitUntilElementDisappears(By
            .xpath("//*[@id = 'current-phenotype-selection']//*[@class = 'summary-group']//*[@class = 'yes'][.//input[@value = 'HP:0004325']]"));
        try {
            getDriver()
                .findElement(
                    By.xpath("//*[@id = 'current-phenotype-selection']//*[@class = 'summary-group']//*[@class = 'yes'][.//input[@value = 'HP:0004325']]"));
            return true;
        } catch (NoSuchElementException e) {
            return false;

        }
    }

    public boolean checkShortStature()
    {
        this.getDriver().waitUntilElementIsVisible(By
            .xpath("//*[@id = 'current-phenotype-selection']//*[@class = 'summary-group']//*[@class = 'yes'][.//input[@value = 'HP:0004322']]"));
        try {
            getDriver()
                .findElement(
                    By.xpath("//*[@id = 'current-phenotype-selection']//*[@class = 'summary-group']//*[@class = 'yes'][.//input[@value = 'HP:0004322']]"));
            return true;
        } catch (NoSuchElementException e) {
            return false;

        }
    }

    public boolean checkShortStatureDisappears()
    {

        this.getDriver().waitUntilElementDisappears(By
            .xpath("//*[@id = 'current-phenotype-selection']//*[@class = 'summary-group']//*[@class = 'yes'][.//input[@value = 'HP:0004322']]"));
        try {
            getDriver()
                .findElement(
                    By.xpath("//*[@id = 'current-phenotype-selection']//*[@class = 'summary-group']//*[@class = 'yes'][.//input[@value = 'HP:0004322']]"));
            return true;
        } catch (NoSuchElementException e) {
            return false;

        }
    }

    public String checkChartTitleChangesMale()
    {

        return this.chartTitleBoys.getText();
    }

    public String checkChartTitleChangesFemale()
    {
        this.getDriver().waitUntilElementIsVisible(By
            .xpath("//*[contains(@class, 'growth-charts-section')]//*[@id = 'charts']//*[contains(@class, 'chart-wrapper')]//*[text() = 'Weight for age, birth to 36 months, girls']"));
        return this.chartTitleGirls.getText();
    }

    public String checkChartTitleChangesOlderMale()
    {
        this.getDriver().waitUntilElementIsVisible(By
            .xpath("//*[@class = 'chart-title'][text() = 'Weight for age, 2 to 20 years, boys']"));
        return this.chartTitleOlderBoys.getText();
    }

    @Override
    public PatientRecordViewPage clickSaveAndView()
    {
        this.saveAndViewButton.click();
        return new PatientRecordViewPage();
    }

    @Override
    public void clickSaveAndContinue()
    {
        this.saveAndContinueButton.click();
    }

    public String getAgeMeasurements()
    {
        return this.getAgeMeasurements.getText();
    }

    @SuppressWarnings("unchecked")
    @Override
    protected PatientRecordViewPage createViewPage()
    {
        return new PatientRecordViewPage();
    }
}<|MERGE_RESOLUTION|>--- conflicted
+++ resolved
@@ -34,34 +34,8 @@
  */
 public class PatientRecordEditPage extends InlinePage
 {
-<<<<<<< HEAD
-    @FindBy(css = "#document-title h1")
-    WebElement recordId;
-
-    @FindBy(id = "PhenoTips.PatientClass_0_external_id")
-    WebElement patientIdentifier;
-
-    @FindBy(id = "PhenoTips.PatientClass_0_last_name")
-    WebElement patientLastName;
-
-    @FindBy(id = "PhenoTips.PatientClass_0_first_name")
-    WebElement patientFirstName;
-
-    @FindBy(id = "xwiki-form-gender-0-0")
-    WebElement patientGenderMale;
-
-    @FindBy(id = "xwiki-form-gender-0-1")
-    WebElement genderFemale;
-
-    @FindBy(id = "xwiki-form-gender-0-2")
-    WebElement genderOther;
-
-    @FindBy(id = "HFamilyhistory")
-    WebElement familyHistorySectionTitle;
-=======
     @FindBy(id = "HFamilyhistoryandpedigree")
     WebElement expandFamilyHistory;
->>>>>>> 3d8713ab
 
     @FindBy(id = "PhenoTips.PatientClass_0_maternal_ethnicity_2")
     WebElement maternalEthnicity;
@@ -554,6 +528,9 @@
 
     @FindBy(id = "xwiki-form-gender-0-1")
     WebElement patientGenderFemale;
+
+    @FindBy(id = "xwiki-form-gender-0-2")
+    WebElement genderOther;
 
     @FindBy(id = "PhenoTips.PatientClass_0_global_mode_of_inheritance_HP:0003745")
     WebElement globalInheritanceSporadic;
