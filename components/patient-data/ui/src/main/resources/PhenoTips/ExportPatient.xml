<?xml version="1.0" encoding="UTF-8"?>

<!--
 * See the NOTICE file distributed with this work for additional
 * information regarding copyright ownership.
 *
 * This program is free software: you can redistribute it and/or modify
 * it under the terms of the GNU Affero General Public License as published by
 * the Free Software Foundation, either version 3 of the License, or
 * (at your option) any later version.
 *
 * This program is distributed in the hope that it will be useful,
 * but WITHOUT ANY WARRANTY; without even the implied warranty of
 * MERCHANTABILITY or FITNESS FOR A PARTICULAR PURPOSE.  See the
 * GNU Affero General Public License for more details.
 *
 * You should have received a copy of the GNU Affero General Public License
 * along with this program.  If not, see http://www.gnu.org/licenses/
-->

<xwikidoc version="1.1">
  <web>PhenoTips</web>
  <name>ExportPatient</name>
  <language/>
  <defaultLanguage/>
  <translation>0</translation>
  <creator>xwiki:XWiki.Admin</creator>
  <creationDate>1401825648000</creationDate>
  <parent>PhenoTips.WebHome</parent>
  <author>xwiki:XWiki.Admin</author>
  <contentAuthor>xwiki:XWiki.Admin</contentAuthor>
  <date>1401825711000</date>
  <contentUpdateDate>1401825711000</contentUpdateDate>
  <version>1.1</version>
  <title>ExportPatient</title>
  <comment/>
  <minorEdit>false</minorEdit>
  <syntaxId>xwiki/2.1</syntaxId>
  <hidden>false</hidden>
  <content>{{velocity}}
#if ($xcontext.action != 'get')
  #break
#end
$!response.setContentType('application/json')##
#if ("$!{request.outputSyntax}" == 'plain')
  {{content syntax="plain/1.0"}}
#else
  {{html wiki="false" clean="false"}}
#end
#set($isFamily = false)
#if ("$!request.id" != '')
  #set ($patient = $services.patients.getPatientById($request.id))
<<<<<<< HEAD
  #if (!$patient &amp;&amp; $request.id.startsWith("FAM"))
    #set ($isFamily = true)
    #set ($familyId = "$!request.id")
  #end
#elseif ("$!request.eid" != '')
  #set ($patient = $services.patients.getPatientByExternalId($request.eid))
  #if (!$patient &amp;&amp; $request.eid.startsWith("FAM"))
    #set ($isFamily = true)
    #set ($familyId = "$!request.eid")
  #end
#end
#if (!$patient &amp;&amp; !$isFamily)
=======
  #set ($pedigree = $services.families.getPedigree($request.id))
#elseif ("$!request.eid" != '')
  #set ($patient = $services.patients.getPatientByExternalId($request.eid))
  #set ($pedigree = $services.families.getPedigree($patient.getDocumentReference().getName()))
#end
#if (!$patient &amp;&amp; !$pedigree)
>>>>>>> 7ce0005b
  $response.setStatus(404)
  {"error" : "Identifier not found."}
  #break
#end
<<<<<<< HEAD
#if ("$!{request.data}" == 'pedigree')
  #if (!$isFamily)
    #set ($pedigreeObj  = $!xwiki.getDocument($patient.getDocument()).getObject('PhenoTips.PedigreeClass'))
  #else
    #set ($pedigreeObj  = $!xwiki.getDocument("data.$familyId").getObject('PhenoTips.PedigreeClass'))
  #end
  #if ($pedigreeObj)
    #set ($pedigreeData = $pedigreeObj.getProperty('data'))
    #if ($pedigreeData)
      #set ($pedigreeJSON = $pedigreeObj.getProperty('data').value)
      $pedigreeJSON
    #else
      ## no pedigree
    #end
  #else
    ## no pedigree
  #end
=======
#if ("$!{request.data}" == 'pedigree' &amp;&amp; $pedigree)
  $pedigree
>>>>>>> 7ce0005b
#else
  #if ($patient)
    $jsontool.serialize($patient.toJSON())
  #end
#end
#if ("$!{request.outputSyntax}" == 'plain')
  {{/content}}
#else
  {{/html}}
#end
{{/velocity}}
</content>
</xwikidoc><|MERGE_RESOLUTION|>--- conflicted
+++ resolved
@@ -47,56 +47,20 @@
 #else
   {{html wiki="false" clean="false"}}
 #end
-#set($isFamily = false)
 #if ("$!request.id" != '')
   #set ($patient = $services.patients.getPatientById($request.id))
-<<<<<<< HEAD
-  #if (!$patient &amp;&amp; $request.id.startsWith("FAM"))
-    #set ($isFamily = true)
-    #set ($familyId = "$!request.id")
-  #end
-#elseif ("$!request.eid" != '')
-  #set ($patient = $services.patients.getPatientByExternalId($request.eid))
-  #if (!$patient &amp;&amp; $request.eid.startsWith("FAM"))
-    #set ($isFamily = true)
-    #set ($familyId = "$!request.eid")
-  #end
-#end
-#if (!$patient &amp;&amp; !$isFamily)
-=======
   #set ($pedigree = $services.families.getPedigree($request.id))
 #elseif ("$!request.eid" != '')
   #set ($patient = $services.patients.getPatientByExternalId($request.eid))
   #set ($pedigree = $services.families.getPedigree($patient.getDocumentReference().getName()))
 #end
 #if (!$patient &amp;&amp; !$pedigree)
->>>>>>> 7ce0005b
   $response.setStatus(404)
   {"error" : "Identifier not found."}
   #break
 #end
-<<<<<<< HEAD
-#if ("$!{request.data}" == 'pedigree')
-  #if (!$isFamily)
-    #set ($pedigreeObj  = $!xwiki.getDocument($patient.getDocument()).getObject('PhenoTips.PedigreeClass'))
-  #else
-    #set ($pedigreeObj  = $!xwiki.getDocument("data.$familyId").getObject('PhenoTips.PedigreeClass'))
-  #end
-  #if ($pedigreeObj)
-    #set ($pedigreeData = $pedigreeObj.getProperty('data'))
-    #if ($pedigreeData)
-      #set ($pedigreeJSON = $pedigreeObj.getProperty('data').value)
-      $pedigreeJSON
-    #else
-      ## no pedigree
-    #end
-  #else
-    ## no pedigree
-  #end
-=======
 #if ("$!{request.data}" == 'pedigree' &amp;&amp; $pedigree)
   $pedigree
->>>>>>> 7ce0005b
 #else
   #if ($patient)
     $jsontool.serialize($patient.toJSON())
