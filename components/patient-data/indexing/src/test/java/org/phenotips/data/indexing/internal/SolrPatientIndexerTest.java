/*
 * See the NOTICE file distributed with this work for additional
 * information regarding copyright ownership.
 *
 * This program is free software: you can redistribute it and/or modify
 * it under the terms of the GNU Affero General Public License as published by
 * the Free Software Foundation, either version 3 of the License, or
 * (at your option) any later version.
 *
 * This program is distributed in the hope that it will be useful,
 * but WITHOUT ANY WARRANTY; without even the implied warranty of
 * MERCHANTABILITY or FITNESS FOR A PARTICULAR PURPOSE.  See the
 * GNU Affero General Public License for more details.
 *
 * You should have received a copy of the GNU Affero General Public License
 * along with this program.  If not, see http://www.gnu.org/licenses/
 */
package org.phenotips.data.indexing.internal;

import org.phenotips.data.Feature;
import org.phenotips.data.IndexedPatientData;
import org.phenotips.data.Patient;
import org.phenotips.data.PatientData;
import org.phenotips.data.PatientRepository;
import org.phenotips.data.indexing.PatientIndexer;
import org.phenotips.data.permissions.PatientAccess;
import org.phenotips.data.permissions.PermissionsManager;
import org.phenotips.data.permissions.Visibility;
import org.phenotips.data.permissions.internal.DefaultPatientAccess;
import org.phenotips.data.permissions.internal.visibility.PublicVisibility;
import org.phenotips.vocabulary.SolrCoreContainerHandler;
import org.phenotips.vocabulary.Vocabulary;
import org.phenotips.vocabulary.VocabularyTerm;

import org.xwiki.component.manager.ComponentLookupException;
import org.xwiki.component.util.ReflectionUtils;
import org.xwiki.model.reference.DocumentReference;
import org.xwiki.query.Query;
import org.xwiki.query.QueryException;
import org.xwiki.query.QueryManager;
import org.xwiki.test.mockito.MockitoComponentMockingRule;

import java.io.IOException;
import java.util.ArrayList;
import java.util.Collection;
import java.util.Collections;
import java.util.HashMap;
import java.util.HashSet;
import java.util.List;
import java.util.Map;
import java.util.Set;

import org.apache.solr.client.solrj.SolrClient;
import org.apache.solr.client.solrj.SolrServerException;
import org.apache.solr.client.solrj.response.UpdateResponse;
import org.apache.solr.client.solrj.util.ClientUtils;
import org.apache.solr.common.SolrInputDocument;
import org.apache.solr.core.CoreContainer;
import org.junit.Assert;
import org.junit.Before;
import org.junit.Rule;
import org.junit.Test;
import org.mockito.Mock;
import org.mockito.MockitoAnnotations;
import org.mockito.internal.matchers.CapturingMatcher;
import org.slf4j.Logger;

import static org.mockito.Matchers.any;
import static org.mockito.Matchers.argThat;
import static org.mockito.Mockito.doReturn;
import static org.mockito.Mockito.doThrow;
import static org.mockito.Mockito.mock;
import static org.mockito.Mockito.verify;
import static org.mockito.Mockito.when;

public class SolrPatientIndexerTest
{

    @Rule
    public MockitoComponentMockingRule<PatientIndexer> mocker =
        new MockitoComponentMockingRule<PatientIndexer>(SolrPatientIndexer.class);

    @Mock
    private Patient patient;

    @Mock
    private SolrClient server;

    private PatientIndexer patientIndexer;

    private Logger logger;

    private QueryManager qm;

    private PatientRepository patientRepository;

    private PermissionsManager permissions;

    private DocumentReference patientDocReference;

    @Before
    public void setUp() throws ComponentLookupException
    {

        MockitoAnnotations.initMocks(this);

        SolrCoreContainerHandler cores = this.mocker.getInstance(SolrCoreContainerHandler.class);
        doReturn(mock(CoreContainer.class)).when(cores).getContainer();

        this.permissions = this.mocker.getInstance(PermissionsManager.class);
        this.qm = this.mocker.getInstance(QueryManager.class);
        this.patientRepository = this.mocker.getInstance(PatientRepository.class);
        this.patientDocReference = new DocumentReference("wiki", "patient", "P0000001");
        this.patientIndexer = this.mocker.getComponentUnderTest();
        this.logger = this.mocker.getMockedLogger();

        ReflectionUtils.setFieldValue(this.patientIndexer, "server", this.server);
    }

    @Before
    public void setupVocabulary() throws ComponentLookupException
    {
        // Setup the vocabulary
        Vocabulary hpo = this.mocker.getInstance(Vocabulary.class, "hpo");

        // Setup mock term
        String[] ancestorIds = { "HP:0011842", "HP:0000924", "HP:0000118", "HP:0000001" };
        Set<VocabularyTerm> ancestors = new HashSet<VocabularyTerm>();
        for (String id : ancestorIds) {
            VocabularyTerm ancestor = mock(VocabularyTerm.class);
            when(ancestor.getId()).thenReturn(id);
            ancestors.add(ancestor);
        }
        VocabularyTerm term = mock(VocabularyTerm.class);
        when(term.getId()).thenReturn("HP:0001367");
        ancestors.add(term);

        when(term.getAncestorsAndSelf()).thenReturn(ancestors);
        when(hpo.getTerm(term.getId())).thenReturn(term);
    }

    @Test
    public void indexDefaultPhenotypeBehaviourTest() throws IOException, SolrServerException
    {
        Set<Feature> patientFeatures = new HashSet<>();
        Feature testFeature = mock(Feature.class);
        doReturn(true).when(testFeature).isPresent();
        doReturn("phenotype").when(testFeature).getType();
        doReturn("id").when(testFeature).getId();
        patientFeatures.add(testFeature);
        Feature negativeTestFeature = mock(Feature.class);
        doReturn(false).when(negativeTestFeature).isPresent();
        doReturn("phenotype").when(negativeTestFeature).getType();
        doReturn("id2").when(negativeTestFeature).getId();
        patientFeatures.add(negativeTestFeature);

        DocumentReference reporterReference = new DocumentReference("xwiki", "XWiki", "user");
        PatientAccess patientAccess = mock(DefaultPatientAccess.class);
        Visibility patientVisibility = new PublicVisibility();

        CapturingMatcher<SolrInputDocument> capturedArgument = new CapturingMatcher<>();
        when(this.server.add(argThat(capturedArgument))).thenReturn(mock(UpdateResponse.class));

        doReturn(this.patientDocReference).when(this.patient).getDocument();
        doReturn(reporterReference).when(this.patient).getReporter();
        doReturn(patientFeatures).when(this.patient).getFeatures();
<<<<<<< HEAD
=======
        doReturn(true).when(testFeature).isPresent();
        doReturn("phenotype").when(testFeature).getType();
        doReturn("HP:0001367").when(testFeature).getId();

>>>>>>> 5aa8997d
        doReturn(patientAccess).when(this.permissions).getPatientAccess(this.patient);
        doReturn(patientVisibility).when(patientAccess).getVisibility();

        this.patientIndexer.index(this.patient);
        SolrInputDocument inputDoc = capturedArgument.getLastValue();
        verify(this.server).add(inputDoc);
        Assert.assertEquals("public", inputDoc.getFieldValue("visibility"));
<<<<<<< HEAD
        Assert.assertEquals("id", inputDoc.getFieldValue("phenotype"));
        Assert.assertEquals("id2", inputDoc.getFieldValue("negative_phenotype"));
=======
        Assert.assertEquals("HP:0001367", inputDoc.getFieldValue("phenotype"));
        Assert.assertEquals(5, inputDoc.getFieldValues("extended_phenotype").size());
    }

    @Test
    public void indexDefaultGeneBehaviourTest() throws IOException, SolrServerException
    {
        Set<Feature> patientFeatures = new HashSet<>();
        Feature testFeature = mock(Feature.class);
        patientFeatures.add(testFeature);
        DocumentReference reporterReference = new DocumentReference("xwiki", "XWiki", "user");
        PatientAccess patientAccess = mock(DefaultPatientAccess.class);
        Visibility patientVisibility = new PublicVisibility();

        CapturingMatcher<SolrInputDocument> capturedArgument = new CapturingMatcher<>();
        when(this.server.add(argThat(capturedArgument))).thenReturn(mock(UpdateResponse.class));

        doReturn(patientDocReference).when(this.patient).getDocument();
        doReturn(reporterReference).when(this.patient).getReporter();

        doReturn(Collections.EMPTY_SET).when(this.patient).getFeatures();

        List<Map<String, String>> fakeGenes = new ArrayList<Map<String, String>>();
        Map<String, String> fakeGene = new HashMap<String, String>();
        fakeGene.put("gene", "CANDIDATE1");
        fakeGenes.add(fakeGene);
        fakeGene = new HashMap<String, String>();
        fakeGene.put("gene", "CANDIDATE2");
        fakeGene.put("status", "candidate");
        fakeGenes.add(fakeGene);
        fakeGene = new HashMap<String, String>();
        fakeGene.put("gene", "REJECTED1");
        fakeGene.put("status", "rejected");
        fakeGenes.add(fakeGene);
        fakeGene = new HashMap<String, String>();
        fakeGene.put("gene", "SOLVED1");
        fakeGene.put("status", "solved");
        fakeGenes.add(fakeGene);
        fakeGene = new HashMap<String, String>();
        fakeGene.put("gene", "");
        fakeGene.put("status", "candidate");
        fakeGenes.add(fakeGene);

        PatientData<Map<String, String>> fakeGeneData =
            new IndexedPatientData<Map<String, String>>("genes", fakeGenes);
        doReturn(fakeGeneData).when(this.patient).getData("genes");

        doReturn(patientAccess).when(this.permissions).getPatientAccess(this.patient);
        doReturn(patientVisibility).when(patientAccess).getVisibility();

        this.solrPatientIndexer.index(this.patient);
        SolrInputDocument inputDoc = capturedArgument.getLastValue();
        verify(this.server).add(inputDoc);

        Collection<Object> indexedGenes;
        indexedGenes = inputDoc.getFieldValues("candidate_genes");
        Assert.assertEquals(2, indexedGenes.size());
        for (Object s : indexedGenes) {
            Assert.assertTrue(((String) s).startsWith("CANDIDATE"));
        }

        indexedGenes = inputDoc.getFieldValues("solved_genes");
        Assert.assertEquals(1, indexedGenes.size());
        Assert.assertEquals("SOLVED1", indexedGenes.iterator().next());

        indexedGenes = inputDoc.getFieldValues("rejected_genes");
        Assert.assertEquals(1, indexedGenes.size());
        Assert.assertEquals("REJECTED1", indexedGenes.iterator().next());
>>>>>>> 5aa8997d
    }

    @Test
    public void indexThrowsSolrException() throws IOException, SolrServerException
    {
        Set<Feature> patientFeatures = new HashSet<>();
        Feature testFeature = mock(Feature.class);
        patientFeatures.add(testFeature);
        DocumentReference reporterReference = new DocumentReference("xwiki", "XWiki", "user");
        PatientAccess patientAccess = mock(DefaultPatientAccess.class);
        Visibility patientVisibility = new PublicVisibility();

        doReturn(this.patientDocReference).when(this.patient).getDocument();
        doReturn(reporterReference).when(this.patient).getReporter();

        doReturn(patientFeatures).when(this.patient).getFeatures();
        doReturn(true).when(testFeature).isPresent();
        doReturn("phenotype").when(testFeature).getType();
        doReturn("id").when(testFeature).getId();

        doReturn(patientAccess).when(this.permissions).getPatientAccess(this.patient);
        doReturn(patientVisibility).when(patientAccess).getVisibility();
        doThrow(new SolrServerException("Error while adding SolrInputDocument")).when(this.server)
            .add(any(SolrInputDocument.class));

        this.patientIndexer.index(this.patient);

        verify(this.logger).warn("Failed to perform Solr search: {}", "Error while adding SolrInputDocument");
    }

    @Test
    public void indexThrowsIOException() throws IOException, SolrServerException
    {
        Set<Feature> patientFeatures = new HashSet<>();
        Feature testFeature = mock(Feature.class);
        patientFeatures.add(testFeature);
        DocumentReference reporterReference = new DocumentReference("xwiki", "XWiki", "user");
        PatientAccess patientAccess = mock(DefaultPatientAccess.class);
        Visibility patientVisibility = new PublicVisibility();

        doReturn(this.patientDocReference).when(this.patient).getDocument();
        doReturn(reporterReference).when(this.patient).getReporter();

        doReturn(patientFeatures).when(this.patient).getFeatures();
        doReturn(true).when(testFeature).isPresent();
        doReturn("phenotype").when(testFeature).getType();
        doReturn("id").when(testFeature).getId();

        doReturn(patientAccess).when(this.permissions).getPatientAccess(this.patient);
        doReturn(patientVisibility).when(patientAccess).getVisibility();
        doThrow(new IOException("Error while adding SolrInputDocument")).when(this.server)
            .add(any(SolrInputDocument.class));

        this.patientIndexer.index(this.patient);

        verify(this.logger).warn("Error occurred while performing Solr search: {}",
            "Error while adding SolrInputDocument");
    }

    @Test
    public void indexGetReporterIsNull() throws IOException, SolrServerException
    {
        Set<Feature> patientFeatures = new HashSet<>();
        Feature testFeature = mock(Feature.class);
        patientFeatures.add(testFeature);
        PatientAccess patientAccess = mock(DefaultPatientAccess.class);
        Visibility patientVisibility = new PublicVisibility();

        CapturingMatcher<SolrInputDocument> capturedArgument = new CapturingMatcher<>();
        when(this.server.add(argThat(capturedArgument))).thenReturn(mock(UpdateResponse.class));

        doReturn(this.patientDocReference).when(this.patient).getDocument();
        doReturn(null).when(this.patient).getReporter();

        doReturn(patientFeatures).when(this.patient).getFeatures();
        doReturn(true).when(testFeature).isPresent();
        doReturn("phenotype").when(testFeature).getType();
        doReturn("id").when(testFeature).getId();

        doReturn(patientAccess).when(this.permissions).getPatientAccess(this.patient);
        doReturn(patientVisibility).when(patientAccess).getVisibility();

        this.patientIndexer.index(this.patient);
        SolrInputDocument inputDoc = capturedArgument.getLastValue();
        verify(this.server).add(inputDoc);
        Assert.assertEquals(inputDoc.getFieldValue("reporter"), "");
    }

    @Test
    public void deleteDefaultBehaviourTest() throws IOException, SolrServerException
    {
        doReturn(this.patientDocReference).when(this.patient).getDocument();
        this.patientIndexer.delete(this.patient);
        verify(this.server).deleteByQuery("document:"
            + ClientUtils.escapeQueryChars(this.patientDocReference.toString()));
        verify(this.server).commit();
    }

    @Test
    public void deleteThrowsSolrException() throws IOException, SolrServerException
    {
        doReturn(this.patientDocReference).when(this.patient).getDocument();
        doThrow(new SolrServerException("commit failed")).when(this.server).commit();
        this.patientIndexer.delete(this.patient);
        verify(this.logger).warn("Failed to delete from Solr: {}", "commit failed");
    }

    @Test
    public void deleteThrowsIOException() throws IOException, SolrServerException
    {
        doReturn(this.patientDocReference).when(this.patient).getDocument();
        doThrow(new IOException("commit failed")).when(this.server).commit();
        this.patientIndexer.delete(this.patient);
        verify(this.logger).warn("Error occurred while deleting Solr documents: {}", "commit failed");
    }

    @Test
    public void reindexDefaultBehaviour() throws QueryException, IOException, SolrServerException
    {
        List<String> patientDocs = new ArrayList<>();
        patientDocs.add("P0000001");

        Query testQuery = mock(Query.class);
        doReturn(testQuery).when(this.qm).createQuery("from doc.object(PhenoTips.PatientClass) as patient", Query.XWQL);
        doReturn(patientDocs).when(testQuery).execute();
        doReturn(this.patient).when(this.patientRepository).getPatientById("P0000001");

        Set<Feature> patientFeatures = new HashSet<>();
        Feature testFeature = mock(Feature.class);
        patientFeatures.add(testFeature);
        DocumentReference reporterReference = new DocumentReference("xwiki", "XWiki", "user");
        PatientAccess patientAccess = mock(DefaultPatientAccess.class);
        Visibility patientVisibility = new PublicVisibility();

        doReturn(this.patientDocReference).when(this.patient).getDocument();
        doReturn(reporterReference).when(this.patient).getReporter();

        doReturn(patientFeatures).when(this.patient).getFeatures();
        doReturn(true).when(testFeature).isPresent();
        doReturn("phenotype").when(testFeature).getType();
        doReturn("id").when(testFeature).getId();

        doReturn(patientAccess).when(this.permissions).getPatientAccess(this.patient);
        doReturn(patientVisibility).when(patientAccess).getVisibility();

        this.patientIndexer.reindex();

        verify(this.server).deleteByQuery("*:*");
        verify(this.server).commit();

    }

    @Test
    public void reindexSolrServerException() throws QueryException, IOException, SolrServerException
    {
        List<String> patientDocs = new ArrayList<>();
        patientDocs.add("P0000001");

        Query testQuery = mock(Query.class);
        doReturn(testQuery).when(this.qm).createQuery("from doc.object(PhenoTips.PatientClass) as patient", Query.XWQL);
        doReturn(patientDocs).when(testQuery).execute();

        doThrow(new SolrServerException("deleteByQuery failed")).when(this.server).deleteByQuery("*:*");

        this.patientIndexer.reindex();

        verify(this.logger).warn("Failed to reindex patients: {}", "deleteByQuery failed");
    }

    @Test
    public void reindexIOException() throws QueryException, IOException, SolrServerException
    {
        List<String> patientDocs = new ArrayList<>();
        patientDocs.add("P0000001");

        Query testQuery = mock(Query.class);
        doReturn(testQuery).when(this.qm).createQuery("from doc.object(PhenoTips.PatientClass) as patient", Query.XWQL);
        doReturn(patientDocs).when(testQuery).execute();

        doThrow(new IOException("deleteByQuery failed")).when(this.server).deleteByQuery("*:*");

        this.patientIndexer.reindex();

        verify(this.logger).warn("Error occurred while reindexing patients: {}", "deleteByQuery failed");
    }

    @Test
    public void reindexQueryException() throws QueryException, IOException, SolrServerException
    {
        doThrow(new QueryException("createQuery failed", null, null))
            .when(this.qm).createQuery("from doc.object(PhenoTips.PatientClass) as patient", Query.XWQL);

        this.patientIndexer.reindex();

        verify(this.logger).warn("Failed to search patients for reindexing: {}", "createQuery failed");

    }
}<|MERGE_RESOLUTION|>--- conflicted
+++ resolved
@@ -146,13 +146,14 @@
         Feature testFeature = mock(Feature.class);
         doReturn(true).when(testFeature).isPresent();
         doReturn("phenotype").when(testFeature).getType();
-        doReturn("id").when(testFeature).getId();
+        doReturn("HP:0001367").when(testFeature).getId();
         patientFeatures.add(testFeature);
         Feature negativeTestFeature = mock(Feature.class);
         doReturn(false).when(negativeTestFeature).isPresent();
         doReturn("phenotype").when(negativeTestFeature).getType();
         doReturn("id2").when(negativeTestFeature).getId();
         patientFeatures.add(negativeTestFeature);
+        doReturn(patientFeatures).when(this.patient).getFeatures();
 
         DocumentReference reporterReference = new DocumentReference("xwiki", "XWiki", "user");
         PatientAccess patientAccess = mock(DefaultPatientAccess.class);
@@ -163,26 +164,16 @@
 
         doReturn(this.patientDocReference).when(this.patient).getDocument();
         doReturn(reporterReference).when(this.patient).getReporter();
-        doReturn(patientFeatures).when(this.patient).getFeatures();
-<<<<<<< HEAD
-=======
-        doReturn(true).when(testFeature).isPresent();
-        doReturn("phenotype").when(testFeature).getType();
-        doReturn("HP:0001367").when(testFeature).getId();
-
->>>>>>> 5aa8997d
         doReturn(patientAccess).when(this.permissions).getPatientAccess(this.patient);
         doReturn(patientVisibility).when(patientAccess).getVisibility();
 
         this.patientIndexer.index(this.patient);
+
         SolrInputDocument inputDoc = capturedArgument.getLastValue();
         verify(this.server).add(inputDoc);
         Assert.assertEquals("public", inputDoc.getFieldValue("visibility"));
-<<<<<<< HEAD
-        Assert.assertEquals("id", inputDoc.getFieldValue("phenotype"));
+        Assert.assertEquals("HP:0001367", inputDoc.getFieldValue("phenotype"));
         Assert.assertEquals("id2", inputDoc.getFieldValue("negative_phenotype"));
-=======
-        Assert.assertEquals("HP:0001367", inputDoc.getFieldValue("phenotype"));
         Assert.assertEquals(5, inputDoc.getFieldValues("extended_phenotype").size());
     }
 
@@ -232,7 +223,7 @@
         doReturn(patientAccess).when(this.permissions).getPatientAccess(this.patient);
         doReturn(patientVisibility).when(patientAccess).getVisibility();
 
-        this.solrPatientIndexer.index(this.patient);
+        this.patientIndexer.index(this.patient);
         SolrInputDocument inputDoc = capturedArgument.getLastValue();
         verify(this.server).add(inputDoc);
 
@@ -250,7 +241,6 @@
         indexedGenes = inputDoc.getFieldValues("rejected_genes");
         Assert.assertEquals(1, indexedGenes.size());
         Assert.assertEquals("REJECTED1", indexedGenes.iterator().next());
->>>>>>> 5aa8997d
     }
 
     @Test
