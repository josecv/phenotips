<?xml version="1.0" encoding="UTF-8"?>

<!--
 * See the NOTICE file distributed with this work for additional
 * information regarding copyright ownership.
 *
 * This is free software; you can redistribute it and/or modify it
 * under the terms of the GNU Lesser General Public License as
 * published by the Free Software Foundation; either version 2.1 of
 * the License, or (at your option) any later version.
 *
 * This software is distributed in the hope that it will be useful,
 * but WITHOUT ANY WARRANTY; without even the implied warranty of
 * MERCHANTABILITY or FITNESS FOR A PARTICULAR PURPOSE. See the GNU
 * Lesser General Public License for more details.
 *
 * You should have received a copy of the GNU Lesser General Public
 * License along with this software; if not, write to the Free
 * Software Foundation, Inc., 51 Franklin St, Fifth Floor, Boston, MA
 * 02110-1301 USA, or see the FSF site: http://www.fsf.org.
-->

<xwikidoc version="1.1">
  <web>PhenoTips</web>
  <name>PatientAccessRightsManagement</name>
  <language/>
  <defaultLanguage/>
  <translation>0</translation>
  <creator>xwiki:XWiki.Admin</creator>
  <creationDate>1401822202000</creationDate>
  <parent>PhenoTips.PatientSheet</parent>
  <author>xwiki:XWiki.Admin</author>
  <contentAuthor>xwiki:XWiki.Admin</contentAuthor>
  <date>1401822202000</date>
  <contentUpdateDate>1401822202000</contentUpdateDate>
  <version>1.1</version>
  <title/>
  <comment/>
  <minorEdit>false</minorEdit>
  <syntaxId>xwiki/2.1</syntaxId>
  <hidden>true</hidden>
  <content>{{velocity}}
#set ($_service = $services.permissions)
#set ($patient = $services.patients.getPatientById("$!{request.patient}"))
#if ("$!{request.xaction}" == 'meta')
  ## ===========================================================
  ## Get meta information about available accessLevels
  ## -----------------------------------------------------------
  #set ($discard = $response.setContentType('application/json'))
  #set ($accessLevelsMeta = {})
  #set ($discard = $accessLevelsMeta.put('reqNo', "$!{request.reqNo}"))
  #set ($discard = $accessLevelsMeta.put('visibilityOptions', $_service.listVisibilityOptions()))
  #set ($discard = $accessLevelsMeta.put('userAccessLevels', $_service.listAccessLevels()))
  $jsontool.serialize($accessLevelsMeta)
#elseif ("$!{request.xaction}" == 'get')
  #if (!$patient)
    #set ($discard = $response.setStatus(400))## no patient, bad request
  #else
    ## ===========================================================
    ## Get information about access levels and collaborators
    ## -----------------------------------------------------------
    #set ($patientAccess = $_service.getPatientAccess($patient))
    #set ($discard = $response.setContentType('application/json'))
    #set ($collaborators = $patientAccess.getCollaborators())
    #set ($visibility =  $patientAccess.getVisibility())
    #set ($data = {})
    #set ($discard = $data.put('reqNo', "$!{request.reqNo}"))
    #set ($discard = $data.put('query', "$!{request.patient}"))
    #set ($discard = $data.put('visibility', "$!{visibility.name}"))
    #set ($discard = $data.put('collaboratorsCount', $collaborators.size()))
    #set ($collaboratorsData = [])
    #foreach ($c in $collaborators)
      #set ($collaborator = {})
      #set ($discard = $collaborator.put('id', $c.user.toString()))
      #set ($discard = $collaborator.put('type', $c.type))
      #if ($c.type == 'user')
        #set ($discard = $collaborator.put('name', $xwiki.getUserName("${c.user}", false)))
      #else
        #set ($discard = $collaborator.put('name', "$!{xwiki.getDocument($c.user).plainTitle}"))
      #end
      #set ($discard = $collaborator.put('accessLevel', $c.accessLevel.name))
      #set ($discard = $collaboratorsData.add($collaborator))
    #end
    #set ($discard = $data.put('collaborators', $collaboratorsData))
    $jsontool.serialize($data)
  #end## Patient exists
#elseif ("$!{request.xaction}" == 'update')
  ## ===========================================================
  ## Send update about access levels and collaborators
  ## -----------------------------------------------------------
  #set ($visibility = $_service.resolveVisibility("$!{request.visibility}"))
  #set ($data = {})
  #set ($result = true)
  #set ($collaborators = $request.getParameterValues('collaborator'))
  #set ($accessLevels = $request.getParameterValues('accessLevel'))
  #set ($owner = "$!{request.get('owner')}")
  #if ("$!{owner}" != '')
    ## Check the validity of the new owner
    #set ($invalidOwner = false)
    #set ($validGroup = false)
    #set ($validUser = false)
    #set ($cannotTransfer = false)
    #set ($ownerDocRef = $services.model.resolveDocument($owner))
    #if ($xwiki.getDocument($ownerDocRef).getObject('PhenoTips.PhenoTipsGroupClass'))
      #set ($validGroup = true)
      ## Non-admin users can only transfer ownership to their own groups
      ## Check to see if user has permission to transfer ownership
      #set ($adminGroup = $owner + ' Administrators')
      #if (!$xwiki.getUser().isUserInGroup($owner) &amp;&amp; !$xwiki.getUser().isUserInGroup($adminGroup) &amp;&amp; !$hasAdmin)
        #set ($cannotTransfer = true)
      #end
    #elseif ($services.query.xwql("from doc.object(XWiki.XWikiUsers) as user where user.name = :ownerName").bindValue("ownerName", "$owner").count() &gt; 0)
      #set ($validUser = true)
    #end
    #if (!($validUser || $validGroup))
      #set ($invalidOwner = true)
    #end
  #end
  #if (!$patient)
    #set ($discard = $response.setStatus(400))## no patient : bad request
<<<<<<< HEAD
    $services.localization.render("phenotips.patientAccessRightsManagement.noPatientError",[$!{request.patient}])
  #elseif($collaborators.size() != $accessLevels.size())
    #set ($discard = $response.setStatus(400))## mismatched user/level parameters, bad request
    $services.localization.render('phenotips.patientAccessRightsManagement.malformedRequest')
=======
    Could not find patient with identifier "$!{request.patient}", cannot complete the update action.
  #elseif ($collaborators.size() != $accessLevels.size())
    #set ($discard = $response.setStatus(400))## mismatched user/level parameters, bad request
    The request is malformed: could not match each collaborator with exactly one level of access.
  #elseif ($invalidOwner)
    #set ($discard = $response.setStatus(400))## No user found to transfer ownership to
    Could not find the user or group: "$!owner".
  #elseif ($cannotTransfer)
    #set ($discard = $response.setStatus(400))## The user cannot make the specified transfer
    Sorry, you do not have permission to transfer to that user or group.
>>>>>>> 776bf583
  #else
    #set ($patientAccess = $_service.getPatientAccess($patient))
    #foreach ($collaborator in $collaborators)
      #set ($discard = $data.put($services.model.resolveDocument($collaborator), $_service.resolveAccessLevel($accessLevels.get($foreach.index))))
    #end
    #set ($result = $result &amp;&amp; $patientAccess.updateCollaborators($data))
    #if ($visibility)
      #set ($result = $result &amp;&amp; $patientAccess.setVisibility($visibility))
    #end
    #if ($owner != '')
      #set ($result = $result &amp;&amp; $patientAccess.setOwner($services.model.resolveDocument($owner)))
    #end
    #if ($result)
      #set ($discard = $response.setStatus(204))## success, no content
    #else
      #set ($discard = $response.setStatus(400))## unable to do the update
      $services.localization.render('phenotips.patientAccessRightsManagement.updateError')
    #end
  #end## Patient exists and user/level parameters match
#end
{{/velocity}}</content>
  <object>
    <name>PhenoTips.PatientAccessRightsManagement</name>
    <number>0</number>
    <className>XWiki.ConfigurableClass</className>
    <guid>7df2fc72-5cd6-4c35-a73c-de2bbf5f2fde</guid>
    <class>
      <name>XWiki.ConfigurableClass</name>
      <customClass/>
      <customMapping/>
      <defaultViewSheet/>
      <defaultEditSheet/>
      <defaultWeb/>
      <nameField/>
      <validationScript/>
      <advancedOnly>
        <customDisplay/>
        <defaultValue/>
        <disabled>0</disabled>
        <displayFormType>select</displayFormType>
        <displayType/>
        <name>advancedOnly</name>
        <number>5</number>
        <prettyName>advancedOnly</prettyName>
        <unmodifiable>0</unmodifiable>
        <validationMessage/>
        <validationRegExp/>
        <classType>com.xpn.xwiki.objects.classes.BooleanClass</classType>
      </advancedOnly>
      <categoryPriority>
        <customDisplay/>
        <disabled>0</disabled>
        <name>categoryPriority</name>
        <number>2</number>
        <numberType>integer</numberType>
        <prettyName>categoryPriority</prettyName>
        <size>30</size>
        <unmodifiable>0</unmodifiable>
        <validationMessage/>
        <validationRegExp/>
        <classType>com.xpn.xwiki.objects.classes.NumberClass</classType>
      </categoryPriority>
      <codeToExecute>
        <customDisplay/>
        <disabled>0</disabled>
        <editor>---</editor>
        <name>codeToExecute</name>
        <number>11</number>
        <picker>0</picker>
        <prettyName>codeToExecute</prettyName>
        <rows>5</rows>
        <size>40</size>
        <unmodifiable>0</unmodifiable>
        <validationMessage/>
        <validationRegExp/>
        <classType>com.xpn.xwiki.objects.classes.TextAreaClass</classType>
      </codeToExecute>
      <configurationClass>
        <customDisplay/>
        <disabled>0</disabled>
        <name>configurationClass</name>
        <number>7</number>
        <picker>0</picker>
        <prettyName>configurationClass</prettyName>
        <size>30</size>
        <unmodifiable>0</unmodifiable>
        <validationMessage/>
        <validationRegExp/>
        <classType>com.xpn.xwiki.objects.classes.StringClass</classType>
      </configurationClass>
      <configureGlobally>
        <customDisplay/>
        <defaultValue/>
        <disabled>0</disabled>
        <displayFormType>checkbox</displayFormType>
        <displayType/>
        <name>configureGlobally</name>
        <number>8</number>
        <prettyName>configureGlobally</prettyName>
        <unmodifiable>0</unmodifiable>
        <validationMessage/>
        <validationRegExp/>
        <classType>com.xpn.xwiki.objects.classes.BooleanClass</classType>
      </configureGlobally>
      <displayInCategory>
        <customDisplay/>
        <disabled>0</disabled>
        <name>displayInCategory</name>
        <number>1</number>
        <picker>0</picker>
        <prettyName>displayInCategory</prettyName>
        <size>30</size>
        <unmodifiable>0</unmodifiable>
        <validationMessage/>
        <validationRegExp/>
        <classType>com.xpn.xwiki.objects.classes.StringClass</classType>
      </displayInCategory>
      <displayInSection>
        <customDisplay/>
        <disabled>0</disabled>
        <name>displayInSection</name>
        <number>3</number>
        <picker>0</picker>
        <prettyName>displayInSection</prettyName>
        <size>30</size>
        <unmodifiable>0</unmodifiable>
        <validationMessage/>
        <validationRegExp/>
        <classType>com.xpn.xwiki.objects.classes.StringClass</classType>
      </displayInSection>
      <heading>
        <customDisplay/>
        <disabled>0</disabled>
        <name>heading</name>
        <number>6</number>
        <picker>0</picker>
        <prettyName>heading</prettyName>
        <size>30</size>
        <unmodifiable>0</unmodifiable>
        <validationMessage/>
        <validationRegExp/>
        <classType>com.xpn.xwiki.objects.classes.StringClass</classType>
      </heading>
      <iconAttachment>
        <customDisplay/>
        <disabled>0</disabled>
        <name>iconAttachment</name>
        <number>12</number>
        <picker>0</picker>
        <prettyName>iconAttachment</prettyName>
        <size>30</size>
        <unmodifiable>0</unmodifiable>
        <validationMessage/>
        <validationRegExp/>
        <classType>com.xpn.xwiki.objects.classes.StringClass</classType>
      </iconAttachment>
      <linkPrefix>
        <customDisplay/>
        <disabled>0</disabled>
        <name>linkPrefix</name>
        <number>9</number>
        <picker>0</picker>
        <prettyName>linkPrefix</prettyName>
        <size>30</size>
        <unmodifiable>0</unmodifiable>
        <validationMessage/>
        <validationRegExp/>
        <classType>com.xpn.xwiki.objects.classes.StringClass</classType>
      </linkPrefix>
      <propertiesToShow>
        <cache>0</cache>
        <customDisplay/>
        <disabled>0</disabled>
        <displayType>input</displayType>
        <multiSelect>1</multiSelect>
        <name>propertiesToShow</name>
        <number>10</number>
        <picker>0</picker>
        <prettyName>propertiesToShow</prettyName>
        <relationalStorage>1</relationalStorage>
        <separator> </separator>
        <separators> ,|</separators>
        <size>20</size>
        <sort>none</sort>
        <unmodifiable>0</unmodifiable>
        <validationMessage/>
        <validationRegExp/>
        <values/>
        <classType>com.xpn.xwiki.objects.classes.StaticListClass</classType>
      </propertiesToShow>
      <sectionPriority>
        <customDisplay/>
        <disabled>0</disabled>
        <name>sectionPriority</name>
        <number>4</number>
        <numberType>integer</numberType>
        <prettyName>sectionPriority</prettyName>
        <size>30</size>
        <unmodifiable>0</unmodifiable>
        <validationMessage/>
        <validationRegExp/>
        <classType>com.xpn.xwiki.objects.classes.NumberClass</classType>
      </sectionPriority>
    </class>
    <property>
      <advancedOnly>0</advancedOnly>
    </property>
    <property>
      <categoryPriority>0</categoryPriority>
    </property>
    <property>
      <codeToExecute>#set ($targetDocName = 'PhenoTips.PatientTemplate')
#set ($targetDoc = $xwiki.getDocument($targetDocName))
#set ($className = 'PhenoTips.VisibilityClass')
#set ($visibilityObject = $targetDoc.getObject($className))
#set ($currentValue = '')
#if ($visibilityObject)
  #set ($currentValue = "$!visibilityObject.getProperty('visibility').value")
#else
  #set ($visibilityObject = $targetDoc.newObject($className))
  $!visibilityObject.set('visibility', 'private')
  $!doc.save('Added default visibility', true)
#end
#set ($prefix = "${className}_${visibilityObject.number}_")
#if ($currentValue == '')
  #set ($currentValue = 'private')
#end
#set ($fullPrefix = "${targetDocName}_${prefix}")

{{html clean=false}}
&lt;form id="welcome_${targetDocName}" method="post" action="${targetDoc.getURL('save')}" class="xform half"&gt;
&lt;fieldset&gt;&lt;dl&gt;
&lt;dt&gt;&lt;label for="${fullPrefix}private"&gt;$services.localization.render("phenotips.patientAccessRightsManagement.defaultVisibilityOption")&lt;/label&gt;
&lt;span class="xHint"&gt;$services.localization.render("phenotips.patientAccessRightsManagement.defaultVisibilityHint")&lt;/span&gt;&lt;/dt&gt;
#foreach ($visibility in $services.permissions.listVisibilityOptions())
  &lt;dd&gt;
    &lt;label for="${fullPrefix}${visibility.name}"&gt;
      &lt;input id="${fullPrefix}${visibility.name}" name="${prefix}visibility" type="radio" value="$!escapetool.xml($visibility.name)"#if ($currentValue == $visibility.name) checked="checked"#end /&gt; $visibility.label&lt;/label&gt;
    &lt;span class="xHint"&gt;${visibility.description}&lt;/span&gt;
  &lt;/dd&gt;
#end
&lt;/dl&gt;
&lt;input type="hidden" id="${targetDocName}_redirect" name="xredirect" value="$escapetool.xml($doc.getURL($xcontext.action, $request.queryString))" /&gt;
&lt;input type="hidden" name="form_token" value="$!{escapetool.xml($services.csrf.token)}" /&gt;
&lt;/fieldset&gt;
&lt;div class="bottombuttons"&gt;&lt;p class="admin-buttons"&gt;
&lt;span class="buttonwrapper"&gt;&lt;input class="button" type="submit" name="action_saveandcontinue" value="$services.localization.render('phenotips.patientAccessRightsManagement.defaultVisibilitySave')" /&gt;&lt;/span&gt;
&lt;/p&gt;&lt;/div&gt;
&lt;/form&gt;
{{/html}}</codeToExecute>
    </property>
    <property>
      <configurationClass/>
    </property>
    <property>
      <configureGlobally>1</configureGlobally>
    </property>
    <property>
      <displayInCategory>phenotips</displayInCategory>
    </property>
    <property>
      <displayInSection>access</displayInSection>
    </property>
    <property>
      <heading>Default patient visibility</heading>
    </property>
    <property>
      <iconAttachment/>
    </property>
    <property>
      <linkPrefix/>
    </property>
    <property>
      <propertiesToShow/>
    </property>
    <property>
      <sectionPriority>200</sectionPriority>
    </property>
  </object>
  <object>
    <name>PhenoTips.PatientAccessRightsManagement</name>
    <number>0</number>
    <className>XWiki.JavaScriptExtension</className>
    <guid>ab66e72f-1d22-4a38-ad9b-f55d74a0473f</guid>
    <class>
      <name>XWiki.JavaScriptExtension</name>
      <customClass/>
      <customMapping/>
      <defaultViewSheet/>
      <defaultEditSheet/>
      <defaultWeb/>
      <nameField/>
      <validationScript/>
      <cache>
        <cache>0</cache>
        <disabled>0</disabled>
        <displayType>select</displayType>
        <multiSelect>0</multiSelect>
        <name>cache</name>
        <number>5</number>
        <prettyName>Caching policy</prettyName>
        <relationalStorage>0</relationalStorage>
        <separator> </separator>
        <separators> ,|</separators>
        <size>1</size>
        <unmodifiable>0</unmodifiable>
        <values>long|short|default|forbid</values>
        <classType>com.xpn.xwiki.objects.classes.StaticListClass</classType>
      </cache>
      <code>
        <disabled>0</disabled>
        <name>code</name>
        <number>2</number>
        <prettyName>Code</prettyName>
        <rows>20</rows>
        <size>50</size>
        <unmodifiable>0</unmodifiable>
        <classType>com.xpn.xwiki.objects.classes.TextAreaClass</classType>
      </code>
      <name>
        <disabled>0</disabled>
        <name>name</name>
        <number>1</number>
        <prettyName>Name</prettyName>
        <size>30</size>
        <unmodifiable>0</unmodifiable>
        <classType>com.xpn.xwiki.objects.classes.StringClass</classType>
      </name>
      <parse>
        <disabled>0</disabled>
        <displayFormType>select</displayFormType>
        <displayType>yesno</displayType>
        <name>parse</name>
        <number>4</number>
        <prettyName>Parse content</prettyName>
        <unmodifiable>0</unmodifiable>
        <classType>com.xpn.xwiki.objects.classes.BooleanClass</classType>
      </parse>
      <use>
        <cache>0</cache>
        <disabled>0</disabled>
        <displayType>select</displayType>
        <multiSelect>0</multiSelect>
        <name>use</name>
        <number>3</number>
        <prettyName>Use this extension</prettyName>
        <relationalStorage>0</relationalStorage>
        <separator> </separator>
        <separators> ,|</separators>
        <size>1</size>
        <unmodifiable>0</unmodifiable>
        <values>currentPage=Always on this page|onDemand=On demand|always=Always on this wiki</values>
        <classType>com.xpn.xwiki.objects.classes.StaticListClass</classType>
      </use>
    </class>
    <property>
      <cache>long</cache>
    </property>
    <property>
      <code>var PhenoTips = (function (PhenoTips) {
  var widgets = PhenoTips.widgets = PhenoTips.widgets || {};
  widgets.AccessRightsManager = Class.create({
    initialize : function (patientId) {
      this.patientId = patientId;
      // ---------------------------------------------------------------------
      // Search for access levels manager elements. Exist if missing.
      // ---------------------------------------------------------------------
      this._element = $('access-rights-summary');
      if (!this._element) { return; }
      this._editorLauncher = this._element.down('.tool.edit a');
      if (!this._editorLauncher) { return; }
      this._serviceURL = this._element.down('input[name="serviceURL"]');
      if (this._serviceURL) {
        this._serviceURL = this._serviceURL.value;
      } else {
        return;
      }
      // ---------------------------------------------------------------------
      // Initialize the manager UI
      // ---------------------------------------------------------------------
      this._initAccessLevels();
      this._initManagerUI();
      // ---------------------------------------------------------------------
      // Attach manager launcher behavior:
      // ---------------------------------------------------------------------
      var _this = this;
      this._editorLauncher.observe('click', function(event) {
        event.stop();
        event.findElement().blur();
        _this._launchEditor();
      });
      // ---------------------------------------------------------------------
      // Initialization done
      // ---------------------------------------------------------------------
    },
    _initAccessLevels : function() {
      var levels = {'access-level' : [], 'visibility' : []};
      this._element.select('input[name="access-level"], input[name="visibility"]').each(function (item) {
        levels[item.name].push({id : item.value, name : item.alt, title : item.title, icon: item.next('span.fa') || ''});
      });
      this.ACCESS_LEVELS = levels['access-level'];
      this.VISIBILITY = levels['visibility'];
    },
    _initManagerUI : function() {
      this._container = new Element('form', {'id' : 'access-levels-manager', 'class' : 'xform', 'method' : 'post', 'action' : this._serviceURL});
      //this._element.insert({'after' : this._container});
      this._container.insert(this._generateSection('manage-ownership', "$services.localization.render('phenotips.patientAccessRightsManagement.modifyOwnershipHeader')", "$services.localization.render('phenotips.patientAccessRightsManagement.modifyOwnershipBody')"))
                     .insert(this._generateSection('manage-visibility', "$services.localization.render('phenotips.patientAccessRightsManagement.modifyVisibilityHeader')", "$services.localization.render('phenotips.patientAccessRightsManagement.modifyVisibilityBody')"))
                     .insert(this._generateSection('manage-collaborators', "$services.localization.render('phenotips.patientAccessRightsManagement.modifyCollaboratorsHeader')", "$services.localization.render('phenotips.patientAccessRightsManagement.modifyCollaboratorsBody')"))
                     .insert(new Element('div', {id : 'manager-messages'}));
      this._ownershipManager = this._container.down('#manage-ownership .section-contents');
      this._visibilityManager = this._container.down('#manage-visibility .section-contents');
      this._collaboratorsManager = this._container.down('#manage-collaborators .section-contents');
      this._messages = this._container.down('#manager-messages');
      this._initOwnershipManager();
      this._initVisibilityManager();
      this._initCollaboratorsManager();
      this._initManagerActions();
      this._dialog = new PhenoTips.widgets.ModalPopup(this._container, false, {'title': 'Access rights for ' + this.patientId, 'verticalPosition': 'top', 'removeOnClose': false});
      //document.fire('xwiki:dom:updated', {'elements' : [this._container]});
    },
    _generateSection : function(id, title, intro) {
      return new Element('fieldset', {'id': id, 'class' : 'section'})
                 .insert(title &amp;&amp; new Element('h2').update(title) || '')
                 .insert(intro &amp;&amp; new Element('p', {'class' : 'intro xHint'}).update(intro) || '')
                 .insert(new Element ('div', {'class' : 'section-contents'}));
    },
    _updateOwnershipManager : function(owner) {
      this._ownerInfo.update("$services.localization.render('phenotips.patientAccessRightsManagement.modifyOwnershipInfo')".replace("__owner__", owner));
      if (this._canTransferOwnership) {
        this._ownerInfo.insert(" "+"$services.localization.render('phenotips.patientAccessRightsManagement.modifyOwnershipOptions')");
        this._checkKeepOwnershipOption();
      }
    },
    _initOwnershipManager : function() {
      this._ownerInfo = new Element('div', {id : 'owner', 'class' : 'intro xHint'});
      this._ownershipManager.update(this._ownerInfo);

      // HACK: 'new-owner-input' control had to be put into the document from the start
      //       to make suggest picker attach to it correctly; it now has to be moved into
      //       the `owner` section of this "access rights" dialog/popup
      var newOwnerInput       = $('new-owner-input') || '';
      var newOwnerGroupSelect = $('new-owner-group-select') || '';

      this._defaultOwnerOption   = undefined;
      this._removeSelectedUser   = undefined;
      this._canTransferOwnership = newOwnerInput || newOwnerGroupSelect;

      if (this._canTransferOwnership) {
        var transfer = new Element('table', {id : 'transfer'});
        this._removeSelectedUser = function() {  // removes previously selected user displayed by the suggest user picker
            transfer.select('.delete-tool').each(function (item) {
               item.click();
            });
        }
        var _this = this;
        var _getTransferOption = function (type, text, controlledElement) {
           var optionWrapper = new Element('tr');
           var input = new Element('input', {"type" : "radio", name : "transfer-to"});
           var label = new Element('label').insert(input).insert(text);
           input.observe('change', function() {
             transfer.select('.controlled-element input, .controlled-element select').each(function (item) {
                item.disable();
             });
             _this._removeSelectedUser();
             if (input.checked &amp;&amp; controlledElement) {
               input.up('tr').select('.controlled-element input, .controlled-element select').each(function (item) {
                  item.enable();
               });
             }
           });
           optionWrapper.insert(new Element('span', {'class' : 'fa fa-' + type}).wrap('td'))
                        .insert(label.wrap('td'))
                        .insert(controlledElement &amp;&amp; controlledElement.wrap('td', {'class' : 'controlled-element'}) || '');
           return optionWrapper;
        }
        this._defaultOwnerOption = _getTransferOption("check", "$services.localization.render('phenotips.patientAccessRightsManagement.modifyOwnershipKeepOwnership')", "");
        transfer.insert(this._defaultOwnerOption);
        //this._checkKeepOwnershipOption();
        if (newOwnerGroupSelect) {
          transfer.insert(_getTransferOption("group", "$services.localization.render('phenotips.patientAccessRightsManagement.modifyOwnershipTransferGroup')", newOwnerGroupSelect));
        }
        if (newOwnerInput) {
          transfer.insert(_getTransferOption("user", "$services.localization.render('phenotips.patientAccessRightsManagement.modifyOwnershipTransferUser')", newOwnerInput));
        }
        transfer.select('.controlled-element input, .controlled-element select').each(function (item) {
          item.disable();
        });
        this._ownershipManager.insert(transfer);
      }
    },
    _checkKeepOwnershipOption : function() {
      if (this._defaultOwnerOption) {
        this._defaultOwnerOption.down('input').click();   // check the "keep current owner" radio (which also triggers all
                                                          // corresponding actions such as disable/enable controlled elements)
      }
    },
    _initVisibilityManager : function() {
      var table = new Element('table', {id : 'collaborators'});
      this._visibilityManager.insert(table);
      this.VISIBILITY.each(function (item) {
         var input = new Element ('input', {'type' : 'radio', 'name' : 'visibility', 'value' : item.id});
         var label = new Element('label', {'class' : 'visibility', title : item.title}).insert(input).insert(item.name);
         var info  = new Element('p', {'class' : 'xHint'}).update(item.title);
         var row = new Element('tr')
                .insert(new Element('td').insert(item.icon))
                .insert(new Element('td').insert(label))
                .insert(new Element('td').insert(info));
         table.insert(row);
      });
    },
    _initCollaboratorsManager : function () {
      var _this = this;
      var table = new Element('table', {id : 'collaborators'});
      // Body: collaborators
      this._collaboratorsList = new Element('tbody');
      // Foot: input for adding a new collaborator
      var newCollaborator = new Element('tfoot');
      var newCollaboratorInput = $('new-collaborator-input') || '';
      var newGroupInput = $('new-group-input') || '';
      newCollaborator.insert(new Element('td', {'colspan' : 4}).insert(newCollaboratorInput).insert('&lt;br/&gt;').insert(newGroupInput));
      // Add the two sections
      this._collaboratorsManager.insert(table.insert(newCollaborator).insert(this._collaboratorsList));
      // Capture selection events
      newCollaborator.select('input').invoke('observe', "xwiki:suggest:selected", function(event) {
         if (event.memo) {
           var id = event.memo.value;
           var existingCollaborator = _this._collaboratorsList.down('tr input[value="' + id.replace('"', '\\"') + '"]');
           if (existingCollaborator) {
             existingCollaborator.up('tr').addClassName('highlight');
             // remove highlight after a while
             new PeriodicalExecuter(function(pe) {
                existingCollaborator.up('tr').removeClassName('highlight');
                pe.stop();
             }, 5);
           } else {
             var name = event.memo.info;
             var type = event.findElement('input').name;
             var newCollaborator = {'id' : id , 'name' : name , 'type' : type};
             _this._addCollaborator(newCollaborator, true);
             event.findElement().value = '';
           }
         }
      });
    },
    _initManagerActions : function() {
      var _this = this;
      var buttons = new Element('div', {'class' : 'buttons'});
      buttons.insert(new Element('input', {type: 'hidden', name : 'xaction', 'value': 'update'}));
      buttons.insert(new Element('input', {type: 'hidden', name : 'patient', 'value': this.patientId}));
      buttons.insert(new Element('input', {type: 'submit', name : 'submit',  'value': "$services.localization.render('phenotips.patientAccessRightsManagement.modifySubmitButton')", 'class' : 'button'}).wrap('span', {'class' : 'buttonwrapper'}));
      buttons.insert(new Element('input', {type: 'button', name : 'close',   'value': "$services.localization.render('phenotips.patientAccessRightsManagement.modifyCancelButton')", 'class' : 'button secondary'}).wrap('span', {'class' : 'buttonwrapper'}));
      this._container.insert(buttons);

      buttons.down('input[name="close"]').observe('click', function(event) {
        _this._dialog.closeDialog();
      })

      this._container.observe('submit', function(event) {
        event.stop();
        var trigger = event.findElement();
        if (trigger._disbaled) {return; }
        var formData = _this._container.serialize(true)
        new Ajax.Request(_this._container.action, {
          method: _this._container.method,
          parameters : formData,
          onCreate : function() {
            trigger._disabled = true;
            trigger.addClassName('loading');
            _this._messages.update(new Element('div', {'class' : 'xHint'}).update("$services.localization.render('phenotips.patientAccessRightsManagement.modifyRequestSent')"));
          },
          onSuccess : function(response) {
            var ownershipTransfer = $('transfer');
            var owner = _this._element.down('.owner');
            if (owner &amp;&amp; ownershipTransfer) {
              var newOwner = '';
              var newOwnerGroup = ownershipTransfer.down('select');
              if (newOwnerGroup &amp;&amp; !newOwnerGroup.disabled &amp;&amp; newOwnerGroup.selectedIndex &gt; 0) {
                newOwner = newOwnerGroup.options[newOwnerGroup.selectedIndex].text;
              } else {
                var newOwnerUser = ownershipTransfer.down('input[type="text"]');
                if (newOwnerUser) {
                  var userName = ownershipTransfer.down('.accepted-suggestions li .user-name');
                  if (!newOwnerUser.disabled &amp;&amp; userName) {
                    newOwner = userName.firstChild.nodeValue;
                  }
                }
              }
              if (newOwner) {
                owner.replaceChild(document.createTextNode(newOwner), owner.lastChild);
              }
            }
            var visibility = _this._element.down('.visibility');
            if (visibility) {
              _this.VISIBILITY.each(function (item) {
                 if (item.id == formData.visibility) {
                   visibility.update('');
                   visibility.insert(item.icon.clone(true)).insert(item.name);
                   visibility.title = item.title;
                 }
              });
            }
            var collaborators = _this._element.down('.collaborators');
            var collaboratorsCount = formData.collaborator ? (formData.collaborator.size &amp;&amp; formData.collaborator.size() || 1) : 0;
            if (collaborators) {
              collaborators.replaceChild(document.createTextNode(collaboratorsCount + ' collaborator' + (collaboratorsCount != 1 ? 's' : '')), collaborators.lastChild);
            }
            _this._dialog.closeDialog();
          },
          onFailure : function(response) {
            var failureReason = response.responseText || response.statusText;
            if (response.statusText == '' /* No response */ || response.status == 12031 /* In IE */) {
               failureReason = "$services.localization.render('phenotips.patientAccessRightsManagement.modifyNoServerResponse')";
            }
            _this._messages.update(new Element('div', {'class' : 'errormessage'}).update("$services.localization.render('phenotips.patientAccessRightsManagement.modifyUpdateFailure')" + failureReason));
          },
          on0 : function (response) {
            response.request.options.onFailure(response);
          },
          onComplete : function() {
            trigger._disabled = false;
            trigger.removeClassName('loading');
          }
        });
      })
    },

    _launchEditor : function () {
      var _this = this;
      if (this._editorLauncher._disabled) { return; }
      new Ajax.Request(this._container.action, {
        parameters : {'xaction': 'get', 'patient' : this.patientId},
        onCreate : function() {
          _this._editorLauncher._disabled = true;
          _this._messages.update('');
          _this._dialog.showDialog();
          _this._container.up('.msdialog-modal-container').style.zIndex = 3001;
          _this._collaboratorsList.update('&lt;tr&gt;&lt;td colspan="3"&gt;&lt;img src="$xwiki.getSkinFile('icons/xwiki/ajax-loader-large.gif')"/&gt;&lt;/td&gt;&lt;/tr&gt;');
        },
        onSuccess : function(response) {
           var data = response.responseJSON;
           _this._updateOwnershipManager(_this._element.down(".owner").innerHTML);   // get current owner from document HTML
           _this._updateVisibility(data.visibility);
           _this._updateCollaborators(data.collaborators);
        },
        onComplete : function() {
          _this._editorLauncher._disabled = false;
        }
      });
    },

    _updateVisibility : function (value) {
      var elt = this._visibilityManager.down('input[type="radio"][value="' + value + '"]');
      if (elt) {
        elt.checked = true;
      }
    },

    _updateCollaborators : function (collaborators) {
      this._collaboratorsList.update('');
      collaborators.each(this._addCollaborator.bind(this));
    },

    /* Expected format for the collaborator object c : {id : 'string', 'type' : 'string', name : 'string', 'accessLevel' : 'string' } */
    _addCollaborator : function (c, highlight) {
      var row = new Element('tr', {'class' : (highlight === true ? 'new' : '')});
      row.insert(new Element('td').insert(new Element('span', {'class' : 'fa fa-' + c.type}).update(' ')));
      row.insert(new Element('td')
              .insert(c.name)
              .insert(new Element('input', {'type': 'hidden', 'name' : 'collaborator', 'value' : c.id}))
      );
      var rights = this._generateCollaborationOptions('accessLevel', c.accessLevel)
      row.insert(rights.wrap('td'));
      var deleteTool = new Element('span', {'class' : 'tool delete fa fa-times', title : "$services.localization.render('phenotips.patientAccessRightsManagement.modifyRemoveCollaborator')"});
      row.insert(deleteTool.wrap('td'));
      deleteTool.observe('click', function(event) {
        event.findElement('tr').remove();
      });
      this._collaboratorsList .insert(row);
    },

    _generateCollaborationOptions : function (name, value) {
      var selected = value || this.ACCESS_LEVELS[0].id;
      var result = new Element('select', {name : name});
      this.ACCESS_LEVELS.each(function (l) {
            var o = new Element('option', {value : l.id}).update(l.name);
            result.insert(o);
      });
      for (var i = 0; i &lt; result.options.length; i++ ) {
        if (result.options[i].value == value) {
          result.options[i].selected = true;
          break;
        }
      }
      return result;
    }
  });
  return PhenoTips;
}(PhenoTips || {}));

document.observe("xwiki:dom:loaded", function() {
  new PhenoTips.widgets.AccessRightsManager(document.documentElement.down('meta[name="page"]').content);
});</code>
    </property>
    <property>
      <name/>
    </property>
    <property>
      <parse>1</parse>
    </property>
    <property>
      <use>onDemand</use>
    </property>
  </object>
  <object>
    <name>PhenoTips.PatientAccessRightsManagement</name>
    <number>0</number>
    <className>XWiki.StyleSheetExtension</className>
    <guid>3f13b7c9-93f5-4e94-b01e-b180d2a383de</guid>
    <class>
      <name>XWiki.StyleSheetExtension</name>
      <customClass/>
      <customMapping/>
      <defaultViewSheet/>
      <defaultEditSheet/>
      <defaultWeb/>
      <nameField/>
      <validationScript/>
      <cache>
        <cache>0</cache>
        <disabled>0</disabled>
        <displayType>select</displayType>
        <multiSelect>0</multiSelect>
        <name>cache</name>
        <number>5</number>
        <prettyName>Caching policy</prettyName>
        <relationalStorage>0</relationalStorage>
        <separator> </separator>
        <separators> ,|</separators>
        <size>1</size>
        <unmodifiable>0</unmodifiable>
        <values>long|short|default|forbid</values>
        <classType>com.xpn.xwiki.objects.classes.StaticListClass</classType>
      </cache>
      <code>
        <disabled>0</disabled>
        <name>code</name>
        <number>2</number>
        <prettyName>Code</prettyName>
        <rows>20</rows>
        <size>50</size>
        <unmodifiable>0</unmodifiable>
        <classType>com.xpn.xwiki.objects.classes.TextAreaClass</classType>
      </code>
      <name>
        <disabled>0</disabled>
        <name>name</name>
        <number>1</number>
        <prettyName>Name</prettyName>
        <size>30</size>
        <unmodifiable>0</unmodifiable>
        <classType>com.xpn.xwiki.objects.classes.StringClass</classType>
      </name>
      <parse>
        <disabled>0</disabled>
        <displayFormType>select</displayFormType>
        <displayType>yesno</displayType>
        <name>parse</name>
        <number>4</number>
        <prettyName>Parse content</prettyName>
        <unmodifiable>0</unmodifiable>
        <classType>com.xpn.xwiki.objects.classes.BooleanClass</classType>
      </parse>
      <use>
        <cache>0</cache>
        <disabled>0</disabled>
        <displayType>select</displayType>
        <multiSelect>0</multiSelect>
        <name>use</name>
        <number>3</number>
        <prettyName>Use this extension</prettyName>
        <relationalStorage>0</relationalStorage>
        <separator> </separator>
        <separators> ,|</separators>
        <size>1</size>
        <unmodifiable>0</unmodifiable>
        <values>currentPage=Always on this page|onDemand=On demand|always=Always on this wiki</values>
        <classType>com.xpn.xwiki.objects.classes.StaticListClass</classType>
      </use>
    </class>
    <property>
      <cache>long</cache>
    </property>
    <property>
      <code>#template("colorThemeInit.vm")

#access-rights-summary {
  font-size: .87em;
  float: right;
}
#access-rights-summary .access-rights-info {
  border: 1px solid #fff;
  box-shadow: inset 1px 1px 1px $theme.borderColor, 1px 1px 1px $theme.borderColor;
  border-radius: 3px;
  display: inline-block;
  font-weight: bold;
  margin: 5px 5px 0 0;
  padding: 2px 3px;
}
#access-rights-summary a.button {
  font-size: 1em;
  text-transform: none;
  font-weight: normal;
}

#access-levels-manager h2 {
  margin-top: 0;
}

#manage-visibility label {
  margin-right: 1em;
  white-space: nowrap;
}

#access-levels-manager td {
  border: 0 none;
  padding: .3em;
  text-align: left;
  vertical-align: top;
}
#access-levels-manager .accepted-suggestions {
  margin: 0 !important;
}
#access-levels-manager .accepted-suggestions li .delete-tool {
  background: transparent;
}
#collaborators tbody td {
  border-bottom: 1px solid $theme.borderColor;
}
#collaborators tfoot td {
  border-top: 3px solid $theme.borderColor;
}
#collaborators .tool.delete {
  color: $theme.notificationErrorColor;
  cursor: pointer;
}
#collaborators .highlight {
  background-color: $theme.highlightColor !important;
  color: $theme.notificationErrorColor;
}

#collaborators .new {
  background-color: $theme.highlightColor;
}</code>
    </property>
    <property>
      <name/>
    </property>
    <property>
      <parse>1</parse>
    </property>
    <property>
      <use>onDemand</use>
    </property>
  </object>
  <object>
    <name>PhenoTips.PatientAccessRightsManagement</name>
    <number>0</number>
    <className>XWiki.UIExtensionClass</className>
    <guid>3d24805b-d647-4e9b-a7ca-00f55fb5a7f3</guid>
    <class>
      <name>XWiki.UIExtensionClass</name>
      <customClass/>
      <customMapping/>
      <defaultViewSheet/>
      <defaultEditSheet/>
      <defaultWeb/>
      <nameField/>
      <validationScript/>
      <content>
        <disabled>0</disabled>
        <name>content</name>
        <number>3</number>
        <prettyName>Extension Content</prettyName>
        <rows>10</rows>
        <size>40</size>
        <unmodifiable>0</unmodifiable>
        <classType>com.xpn.xwiki.objects.classes.TextAreaClass</classType>
      </content>
      <extensionPointId>
        <disabled>0</disabled>
        <name>extensionPointId</name>
        <number>1</number>
        <prettyName>Extension Point ID</prettyName>
        <size>30</size>
        <unmodifiable>0</unmodifiable>
        <classType>com.xpn.xwiki.objects.classes.StringClass</classType>
      </extensionPointId>
      <name>
        <disabled>0</disabled>
        <name>name</name>
        <number>2</number>
        <prettyName>Extension ID</prettyName>
        <size>30</size>
        <unmodifiable>0</unmodifiable>
        <classType>com.xpn.xwiki.objects.classes.StringClass</classType>
      </name>
      <parameters>
        <disabled>0</disabled>
        <name>parameters</name>
        <number>4</number>
        <prettyName>Extension Parameters</prettyName>
        <rows>10</rows>
        <size>40</size>
        <unmodifiable>0</unmodifiable>
        <classType>com.xpn.xwiki.objects.classes.TextAreaClass</classType>
      </parameters>
      <scope>
        <cache>0</cache>
        <disabled>0</disabled>
        <displayType>select</displayType>
        <multiSelect>0</multiSelect>
        <name>scope</name>
        <number>5</number>
        <prettyName>Extension Scope</prettyName>
        <relationalStorage>0</relationalStorage>
        <separator> </separator>
        <separators> ,|</separators>
        <size>1</size>
        <unmodifiable>0</unmodifiable>
        <values>wiki=Current Wiki|user=Current User|global=Global</values>
        <classType>com.xpn.xwiki.objects.classes.StaticListClass</classType>
      </scope>
    </class>
    <property>
      <content>{{velocity output="false"}}
#set ($serviceDocName = 'PhenoTips.PatientAccessRightsManagement')
#set ($serviceDoc = $xwiki.getDocument($serviceDocName))
$xwiki.ssfx.use('uicomponents/suggest/suggestPicker.css', true)
$xwiki.jsfx.use('uicomponents/suggest/suggestPicker.js', true)
$xwiki.ssfx.use('uicomponents/widgets/userpicker/userPicker.css', true)
$xwiki.jsfx.use('uicomponents/widgets/userpicker/userPicker.js', true)
$xwiki.jsx.use($serviceDocName)
$xwiki.ssx.use($serviceDocName)
{{/velocity}}

{{velocity}}
#if ($xcontext.action != 'export')
#set ($patient = $services.patients.getPatientById($doc.documentReference))
#if ($patient)
  #set ($_service = $services.permissions)
  #set ($patientAccess = $_service.getPatientAccess($patient))
  ## ===========================================================
  ## Display access summary for this patient and enable changing
  ## -----------------------------------------------------------
  #set ($visibility =  $patientAccess.visibility)
  #set ($collaborators = $patientAccess.collaborators)
  #set ($collaboratorsCount = $collaborators.size())
  #set ($owner = $patientAccess.getOwner())
  #set ($ownerReference = $owner.user)
  #if (!$ownerReference)
    #set ($ownerName = $services.localization.render("phenotips.patientAccessRightsManagement.noOwner"))
  #elseif ($ownerReference.equals($xcontext.userReference))
    #set ($ownerName = $services.localization.render("phenotips.patientAccessRightsManagement.selfOwner"))
  #else
    #if ($owner.isUser())
      #set ($ownerName = $xwiki.getUserName("$ownerReference", false))
    #else
      #set ($ownerName = $xwiki.getDocument($ownerReference).plainTitle)
    #end
  #end
  #set ($canTransfer = $patientAccess.hasAccessLevel('owner'))
  #if ($owner.isGroup())
    #set ($adminGroup = $xcontext.getDatabase() + ":Groups." + $owner.getUsername() + " Administrators")
    #if (!$xwiki.getUser().isUserInGroup($adminGroup))
      #set ($canTransfer = false)
    #end
  #end
  #if ($hasAdmin)
    #set ($canTransfer = true)
  #end
  #set ($canManage = $patientAccess.hasAccessLevel('manage'))
  (% id="access-rights-summary" %)(((
    $services.localization.render("phenotips.patientAccessRightsManagement.caseOwnerandVisibility",["(% class='access-rights-info' %){{html wiki='true' clean='false'}}{{icon name='user'/}}&lt;span class='owner'&gt;$ownerName&lt;/span&gt;{{/html}}(%%)","(% class='access-rights-info visibility' title='$!{visibility.description}' %){{icon name='$visibility'/}}${visibility.label}(%%)"])##
    ##if ($canManage),#else and#end it is (% class="access-rights-info visibility" title="$!{visibility.description}" %){{icon name="$visibility"/}}${visibility.label}(%%)##
    #if ($canManage) ##
      $services.localization.render("phenotips.patientAccessRightsManagement.collaboratorsSummary",["(% class='access-rights-info' %){{html wiki='true' clean='false'}}{{icon name='group'/}}&lt;span class='collaborators'&gt;",$collaboratorsCount, "&lt;/span&gt;{{/html}}(%%)"])##
      (% class="buttonwrapper tool edit" %)[[ {{icon name="wrench" title="$services.localization.render('phenotips.patientAccessRightsManagement.modifyButtonTitle')" /}} $services.localization.render("phenotips.patientAccessRightsManagement.modifyButton")&gt;&gt;path:#||class="button"]]##
      (% class="hidden" %)((({{html wiki="true" clean="false"}}
        &lt;input type="hidden" name="serviceURL" value="$serviceDoc.getURL('get', 'outputSyntax=plain')"/&gt;
        #foreach ($l in $_service.listAccessLevels())
          &lt;input type="hidden" name="access-level" value="${l.name}" alt="$!{l.description}" /&gt;
        #end
        #foreach ($l in $_service.listVisibilityOptions())
          &lt;input type="hidden" name="visibility" value="${l.name}" alt="$!{l.label}" title="$!{l.description}" /&gt;{{icon name="${l.name}" /}}
        #end
        #if ($canManage)
          &lt;input type="text" name="user" class="suggestUsers" value="" placeholder="$services.localization.render('phenotips.patientAccessRightsManagement.newCollaborator')" id="new-collaborator-input" /&gt;
          &lt;input type="text" name="group" class="suggestGroups" value="" placeholder="$services.localization.render('phenotips.patientAccessRightsManagement.newGroupCollaborator')" id="new-group-input" /&gt;
        #end
        #if ($canTransfer)
          &lt;div id="new-owner-input"&gt;&lt;input type="text" name="owner" id="new-owner-user-select" class="suggestUsers" value="" placeholder="$services.localization.render('phenotips.patientAccessRightsManagement.newOwner')" /&gt;&lt;/div&gt;
          #set ($toProcess = $collectionstool.queue)
          #set ($discard = $toProcess.add($xcontext.userReference.toString()))
          #set ($groups = $collectionstool.sortedMap)
          #if ($hasAdmin)
            #set ($groupClassName = 'PhenoTips.PhenoTipsGroupClass')
            #set ($groupTemplateName = 'PhenoTips.PhenoTipsGroupTemplate')
            #set ($query = $services.query.xwql("from doc.object(${groupClassName}) as grp where doc.fullName &lt;&gt; :template").bindValue('template', $groupTemplateName))
            #set ($groupDocs = $xwiki.wrapDocs($query.execute()))
            #foreach ($groupDoc in $groupDocs)
              #set ($discard = $groups.put($groupDoc.documentReference, $groupDoc.plainTitle))
            #end
          #else
            #foreach ($iteration in [0..1000])
              #if ($toProcess.empty)
                #break
              #end
              #set ($item = $toProcess.poll())
              #foreach ($group in $xwiki.wrapDocs($xwiki.rightsmanager.getAllGroupsNamesForMember($item)))
                #set ($groupObj = $group.getObject('PhenoTips.PhenoTipsGroupClass'))
                #if (!$groupObj &amp;&amp; $group.documentReference.name.endsWith(' Administrators'))
                  #set ($group = $xwiki.getDocument($services.model.resolveDocument($stringtool.removeEnd($group.documentReference.name, ' Administrators'), $group.documentReference.parent)))
                  #set ($groupObj = $group.getObject('PhenoTips.PhenoTipsGroupClass'))
                #end
                #if ($groupObj &amp;&amp; !$groups.containsKey($group.documentReference))
                  #set ($discard = $toProcess.add($group.documentReference.toString()))
                  #if ("$group.plainTitle" != '')
                    #set ($discard = $groups.put($group.documentReference, $group.plainTitle))
                  #else
                    #set ($discard = $groups.put($group.documentReference, $group.documentReference.name))
                  #end
                #end
              #end
            #end
          #end
          #if (!$groups.isEmpty())
          &lt;select name="owner" id="new-owner-group-select"&gt;
            &lt;option value="" selected="selected"&gt;$services.localization.render('phenotips.patientAccessRightsManagement.newOwnerGroup')&lt;/option&gt;
            &lt;optgroup label="$services.localization.render('phenotips.patientAccessRightsManagement.newOwnerGroup')"&gt;
            #foreach ($g in $groups.entrySet())
              &lt;option value="${g.key}"#if ("$!{ownerReference}" == "$g.key") selected="selected"#end&gt;${g.value}&lt;/option&gt;
            #end
            &lt;/optgroup&gt;
          &lt;/select&gt;
          #end
        #end
      {{/html}})))
    #end
  )))
#end## Patient exists
#end## xcontext.action
{{/velocity}}</content>
    </property>
    <property>
      <extensionPointId>org.phenotips.patientSheet.before</extensionPointId>
    </property>
    <property>
      <name>org.phenotips.patientSheet.accessLevels</name>
    </property>
    <property>
      <parameters/>
    </property>
    <property>
      <scope>wiki</scope>
    </property>
  </object>
</xwikidoc><|MERGE_RESOLUTION|>--- conflicted
+++ resolved
@@ -118,23 +118,16 @@
   #end
   #if (!$patient)
     #set ($discard = $response.setStatus(400))## no patient : bad request
-<<<<<<< HEAD
     $services.localization.render("phenotips.patientAccessRightsManagement.noPatientError",[$!{request.patient}])
   #elseif($collaborators.size() != $accessLevels.size())
     #set ($discard = $response.setStatus(400))## mismatched user/level parameters, bad request
     $services.localization.render('phenotips.patientAccessRightsManagement.malformedRequest')
-=======
-    Could not find patient with identifier "$!{request.patient}", cannot complete the update action.
-  #elseif ($collaborators.size() != $accessLevels.size())
-    #set ($discard = $response.setStatus(400))## mismatched user/level parameters, bad request
-    The request is malformed: could not match each collaborator with exactly one level of access.
   #elseif ($invalidOwner)
     #set ($discard = $response.setStatus(400))## No user found to transfer ownership to
-    Could not find the user or group: "$!owner".
+    $services.localization.render('phenotips.patientAccessRightsManagement.invalidNewOwner', ["$!owner"])
   #elseif ($cannotTransfer)
     #set ($discard = $response.setStatus(400))## The user cannot make the specified transfer
-    Sorry, you do not have permission to transfer to that user or group.
->>>>>>> 776bf583
+    $services.localization.render('phenotips.patientAccessRightsManagement.noPermissionError')
   #else
     #set ($patientAccess = $_service.getPatientAccess($patient))
     #foreach ($collaborator in $collaborators)
