--- conflicted
+++ resolved
@@ -561,14 +561,9 @@
         XWikiGroupService groupService = mock(XWikiGroupService.class);
         XWiki xwiki = mock(XWiki.class);
         when(this.context.getWiki()).thenReturn(xwiki);
-        when(xwiki.getGroupService(this.context)).thenReturn(groupService);
-<<<<<<< HEAD
-        when(groupService.getAllGroupsReferencesForMember(COLLABORATOR, 0, 0, this.context)).
-        thenReturn(Collections.<DocumentReference>emptyList());
-=======
+        when(xwiki.getGroupService(this.context)).thenReturn(groupService);1
         when(groupService.getAllGroupsReferencesForMember(COLLABORATOR, 0, 0, this.context))
             .thenReturn(Collections.<DocumentReference>emptyList());
->>>>>>> 1debc4a2
 
         Assert.assertSame(owner, this.mocker.getComponentUnderTest().getAccessLevel(this.patient, OWNER));
     }
@@ -633,13 +628,8 @@
         XWiki xwiki = mock(XWiki.class);
         when(this.context.getWiki()).thenReturn(xwiki);
         when(xwiki.getGroupService(this.context)).thenReturn(groupService);
-<<<<<<< HEAD
-        when(groupService.getAllGroupsReferencesForMember(COLLABORATOR, 0, 0, this.context)).
-        thenReturn(Collections.<DocumentReference>emptyList());
-=======
         when(groupService.getAllGroupsReferencesForMember(COLLABORATOR, 0, 0, this.context))
             .thenReturn(Collections.<DocumentReference>emptyList());
->>>>>>> 1debc4a2
 
         Assert.assertSame(edit, this.mocker.getComponentUnderTest().getAccessLevel(this.patient, COLLABORATOR));
     }
@@ -671,13 +661,8 @@
         XWiki xwiki = mock(XWiki.class);
         when(this.context.getWiki()).thenReturn(xwiki);
         when(xwiki.getGroupService(this.context)).thenReturn(groupService);
-<<<<<<< HEAD
-        when(groupService.getAllGroupsReferencesForMember(COLLABORATOR, 0, 0, this.context)).
-        thenReturn(Arrays.asList(GROUP));
-=======
         when(groupService.getAllGroupsReferencesForMember(COLLABORATOR, 0, 0, this.context))
             .thenReturn(Arrays.asList(GROUP));
->>>>>>> 1debc4a2
 
         Assert.assertSame(edit, this.mocker.getComponentUnderTest().getAccessLevel(this.patient, COLLABORATOR));
     }
