--- conflicted
+++ resolved
@@ -17,7 +17,7 @@
     }, ...
  ]
  }
- 
+
  Note: when an item is specified as "inactive" it is completely removed from the menu; when it
        is specified as "disabled" it is greyed-out and does not allow selection, but is still visible.
  */
@@ -114,49 +114,49 @@
 
             // Update disorder colors
             this._updateDisorderColor = function(id, color) {
-              this.menuBox.select('.field-disorders li input[value="' + id + '"]').each(function(item) {
-                 var colorBubble = item.up('li').down('.abnormality-color');
-                 if (!colorBubble) {
-                   colorBubble = new Element('span', {'class' : 'abnormality-color'});
-                   item.up('li').insert({top : colorBubble});
-                 }
-                 colorBubble.setStyle({background : color});
-              });
+            this.menuBox.select('.field-disorders li input[value="' + id + '"]').each(function(item) {
+                var colorBubble = item.up('li').down('.abnormality-color');
+                if (!colorBubble) {
+                colorBubble = new Element('span', {'class' : 'abnormality-color'});
+                item.up('li').insert({top : colorBubble});
+                }
+                colorBubble.setStyle({background : color});
+            });
             }.bind(this);
             document.observe('disorder:color', function(event) {
-               if (!event.memo || !event.memo.id || !event.memo.color) {
-                 return;
-               }
-               _this._updateDisorderColor(event.memo.id, event.memo.color);
+            if (!event.memo || !event.memo.id || !event.memo.color) {
+                return;
+            }
+            _this._updateDisorderColor(event.memo.id, event.memo.color);
             });
             //this._setFieldValue['disease-picker'].bind(this);
 
             // Update gene colors
             this._updateGeneColor = function(id, color) {
-              this.menuBox.select('.field-candidate_genes li input[value="' + id + '"]').each(function(item) {
-                 var colorBubble = item.up('li').down('.abnormality-color');
-                 if (!colorBubble) {
-                   colorBubble = new Element('span', {'class' : 'abnormality-color'});
-                   item.up('li').insert({top : colorBubble});
-                 }
-                 colorBubble.setStyle({background : color});
-              });
+            this.menuBox.select('.field-candidate_genes li input[value="' + id + '"]').each(function(item) {
+                var colorBubble = item.up('li').down('.abnormality-color');
+                if (!colorBubble) {
+                colorBubble = new Element('span', {'class' : 'abnormality-color'});
+                item.up('li').insert({top : colorBubble});
+                }
+                colorBubble.setStyle({background : color});
+            });
             }.bind(this);
             document.observe('gene:color', function(event) {
-               if (!event.memo || !event.memo.id || !event.memo.color) {
-                 return;
-               }
-               _this._updateGeneColor(event.memo.id, event.memo.color);
+            if (!event.memo || !event.memo.id || !event.memo.color) {
+                return;
+            }
+            _this._updateGeneColor(event.memo.id, event.memo.color);
             });
         },
 
         _generatePickersAndSuggests: function() {
             // date
             this.form.select('.fuzzy-date').each(function(item) {
-              if (!item.__datePicker) {
+            if (!item.__datePicker) {
                 var inputMode = editor.getPreferencesManager().getConfigurationOption("dateEditFormat");
                 item.__datePicker = new DatePicker(item, inputMode);
-              }
+            }
             });
             // disease
             this.form.select('input.suggest-omim').each(function(item) {
@@ -165,14 +165,14 @@
                     item._suggest = new PhenoTips.widgets.Suggest(item, {
                         script: Disorder.getOMIMServiceURL() + "&",
                         queryProcessor: typeof(PhenoTips.widgets.SolrQueryProcessor) == "undefined" ? null : new PhenoTips.widgets.SolrQueryProcessor({
-                               'name' : {'wordBoost': 20, 'phraseBoost': 40},
-                               'nameSpell' : {'wordBoost': 50, 'phraseBoost': 100, 'stubBoost': 20},
-                               'keywords' : {'wordBoost': 2, 'phraseBoost': 6, 'stubBoost': 2},
-                               'text' : {'wordBoost': 1, 'phraseBoost': 3, 'stubBoost': 1},
-                               'textSpell' : {'wordBoost': 2, 'phraseBoost': 5, 'stubBoost': 2, 'stubTrigger': true}
-                             }, {
-                               '-nameSort': ['\\**', '\\+*', '\\^*']
-                             }),
+                            'name' : {'wordBoost': 20, 'phraseBoost': 40},
+                            'nameSpell' : {'wordBoost': 50, 'phraseBoost': 100, 'stubBoost': 20},
+                            'keywords' : {'wordBoost': 2, 'phraseBoost': 6, 'stubBoost': 2},
+                            'text' : {'wordBoost': 1, 'phraseBoost': 3, 'stubBoost': 1},
+                            'textSpell' : {'wordBoost': 2, 'phraseBoost': 5, 'stubBoost': 2, 'stubTrigger': true}
+                            }, {
+                            '-nameSort': ['\\**', '\\+*', '\\^*']
+                            }),
                         varname: "q",
                         noresults: "No matching terms",
                         json: true,
@@ -382,34 +382,34 @@
         },
 
         _attachFieldEventListeners : function (field, eventNames, values) {
-          var _this = this;
-          eventNames.each(function(eventName) {
+        var _this = this;
+        eventNames.each(function(eventName) {
             field.observe(eventName, function(event) {
-              _this._saveCursorPositionIfNecessary(field);
-              if (_this._updating) return; // otherwise a field change triggers an update which triggers field change etc
-              var target = _this.targetNode;
-              if (!target) return;
-              _this.fieldMap[field.name].crtValue = field._getValue && field._getValue()[0];
-              var method = _this.fieldMap[field.name]['function'];
-
-              if (target.getSummary()[field.name].value == _this.fieldMap[field.name].crtValue)
-                  return;
-
-              if (method.indexOf("set") == 0 && typeof(target[method]) == 'function') {
-                  var properties = {};
-                  properties[method] = _this.fieldMap[field.name].crtValue;
-                  var event = { "nodeID": target.getID(), "properties": properties };
-                  document.fire("pedigree:node:setproperty", event);
-              }
-              else {
-                  var properties = {};
-                  properties[method] = _this.fieldMap[field.name].crtValue;
-                  var event = { "nodeID": target.getID(), "modifications": properties };
-                  document.fire("pedigree:node:modify", event);
-              }
-              field.fire('pedigree:change');
-            });
-          });
+            _this._saveCursorPositionIfNecessary(field);
+            if (_this._updating) return; // otherwise a field change triggers an update which triggers field change etc
+            var target = _this.targetNode;
+            if (!target) return;
+            _this.fieldMap[field.name].crtValue = field._getValue && field._getValue()[0];
+            var method = _this.fieldMap[field.name]['function'];
+
+            if (target.getSummary()[field.name].value == _this.fieldMap[field.name].crtValue)
+                return;
+
+            if (method.indexOf("set") == 0 && typeof(target[method]) == 'function') {
+                var properties = {};
+                properties[method] = _this.fieldMap[field.name].crtValue;
+                var event = { "nodeID": target.getID(), "properties": properties };
+                document.fire("pedigree:node:setproperty", event);
+            }
+            else {
+                var properties = {};
+                properties[method] = _this.fieldMap[field.name].crtValue;
+                var event = { "nodeID": target.getID(), "modifications": properties };
+                document.fire("pedigree:node:modify", event);
+            }
+            field.fire('pedigree:change');
+            });
+        });
         },
 
         _saveCursorPositionIfNecessary: function(field) {
@@ -482,7 +482,7 @@
                 var _generateRadioButton = function(v) {
                     var radioLabel = new Element('label', {'class' : data.name + '_' + v.actual}).update(v.displayed);
                     if (v.hasOwnProperty("columnshiftPX")) {
-                        radioLabel.setStyle({"marginLeft": "" + v.columnshiftPX + "px"}); 
+                        radioLabel.setStyle({"marginLeft": "" + v.columnshiftPX + "px"});
                     }
                     var radioButton = new Element('input', {type: 'radio', name: data.name, value: v.actual});
                     radioLabel.insert({'top': radioButton});
@@ -546,22 +546,22 @@
                 var diseasePicker = new Element('input', {type: 'text', 'class': 'suggest multi suggest-omim', name: data.name});
                 result.insert(diseasePicker);
                 diseasePicker._getValue = function() {
-                  var results = [];
-                  var container = this.up('.field-box');
-                  if (container) {
+                var results = [];
+                var container = this.up('.field-box');
+                if (container) {
                     container.select('input[type=hidden][name=' + data.name + ']').each(function(item){
-                      results.push(new Disorder(item.value, item.next('.value') && item.next('.value').firstChild.nodeValue || item.value));
-                    });
-                  }
-                  return [results];
+                    results.push(new Disorder(item.value, item.next('.value') && item.next('.value').firstChild.nodeValue || item.value));
+                    });
+                }
+                return [results];
                 }.bind(diseasePicker);
                 // Forward the 'custom:selection:changed' to the input
                 var _this = this;
                 document.observe('custom:selection:changed', function(event) {
-                  if (event.memo && event.memo.fieldName == data.name && event.memo.trigger && event.findElement() != event.memo.trigger && !event.memo.trigger._silent) {
-                     Event.fire(event.memo.trigger, 'custom:selection:changed');
+                if (event.memo && event.memo.fieldName == data.name && event.memo.trigger && event.findElement() != event.memo.trigger && !event.memo.trigger._silent) {
+                    Event.fire(event.memo.trigger, 'custom:selection:changed');
                     _this.reposition();
-                  }
+                }
                 });
                 this._attachFieldEventListeners(diseasePicker, ['custom:selection:changed']);
                 return result;
@@ -571,22 +571,22 @@
                 var ethnicityPicker = new Element('input', {type: 'text', 'class': 'suggest multi suggest-ethnicity', name: data.name});
                 result.insert(ethnicityPicker);
                 ethnicityPicker._getValue = function() {
-                  var results = [];
-                  var container = this.up('.field-box');
-                  if (container) {
+                var results = [];
+                var container = this.up('.field-box');
+                if (container) {
                     container.select('input[type=hidden][name=' + data.name + ']').each(function(item){
-                      results.push(item.next('.value') && item.next('.value').firstChild.nodeValue || item.value);
-                    });
-                  }
-                  return [results];
+                    results.push(item.next('.value') && item.next('.value').firstChild.nodeValue || item.value);
+                    });
+                }
+                return [results];
                 }.bind(ethnicityPicker);
                 // Forward the 'custom:selection:changed' to the input
                 var _this = this;
                 document.observe('custom:selection:changed', function(event) {
-                  if (event.memo && event.memo.fieldName == data.name && event.memo.trigger && event.findElement() != event.memo.trigger && !event.memo.trigger._silent) {
-                     Event.fire(event.memo.trigger, 'custom:selection:changed');
+                if (event.memo && event.memo.fieldName == data.name && event.memo.trigger && event.findElement() != event.memo.trigger && !event.memo.trigger._silent) {
+                    Event.fire(event.memo.trigger, 'custom:selection:changed');
                     _this.reposition();
-                  }
+                }
                 });
                 this._attachFieldEventListeners(ethnicityPicker, ['custom:selection:changed']);
                 return result;
@@ -596,22 +596,22 @@
                 var hpoPicker = new Element('input', {type: 'text', 'class': 'suggest multi suggest-hpo', name: data.name});
                 result.insert(hpoPicker);
                 hpoPicker._getValue = function() {
-                  var results = [];
-                  var container = this.up('.field-box');
-                  if (container) {
+                var results = [];
+                var container = this.up('.field-box');
+                if (container) {
                     container.select('input[type=hidden][name=' + data.name + ']').each(function(item){
-                      results.push(new HPOTerm(item.value, item.next('.value') && item.next('.value').firstChild.nodeValue || item.value));
-                    });
-                  }
-                  return [results];
+                    results.push(new HPOTerm(item.value, item.next('.value') && item.next('.value').firstChild.nodeValue || item.value));
+                    });
+                }
+                return [results];
                 }.bind(hpoPicker);
                 // Forward the 'custom:selection:changed' to the input
                 var _this = this;
                 document.observe('custom:selection:changed', function(event) {
-                  if (event.memo && event.memo.fieldName == data.name && event.memo.trigger && event.findElement() != event.memo.trigger && !event.memo.trigger._silent) {
-                     Event.fire(event.memo.trigger, 'custom:selection:changed');
+                if (event.memo && event.memo.fieldName == data.name && event.memo.trigger && event.findElement() != event.memo.trigger && !event.memo.trigger._silent) {
+                    Event.fire(event.memo.trigger, 'custom:selection:changed');
                     _this.reposition();
-                  }
+                }
                 });
                 this._attachFieldEventListeners(hpoPicker, ['custom:selection:changed']);
                 return result;
@@ -621,22 +621,22 @@
                 var patientPicker = new Element('input', {type: 'text', 'class': 'suggest multi suggest-patients', name: data.name});
                 result.insert(patientPicker);
                 patientPicker._getValue = function() {
-                  var results = [];
-                  var container = this.up('.field-box');
-                  if (container) {
+                var results = [];
+                var container = this.up('.field-box');
+                if (container) {
                     container.select('input[type=hidden][name=' + data.name + ']').each(function(item){
-                      results.push(item.next('.value') && item.next('.value').firstChild.nodeValue || item.value);
-                    });
-                  }
-                  return [results];
+                    results.push(item.next('.value') && item.next('.value').firstChild.nodeValue || item.value);
+                    });
+                }
+                return [results];
                 }.bind(patientPicker);
                 // Forward the 'custom:selection:changed' to the input
                 var _this = this;
                 document.observe('custom:selection:changed', function(event) {
-                  if (event.memo && event.memo.fieldName == data.name && event.memo.trigger && event.findElement() != event.memo.trigger && !event.memo.trigger._silent) {
-                     Event.fire(event.memo.trigger, 'custom:selection:changed');
+                if (event.memo && event.memo.fieldName == data.name && event.memo.trigger && event.findElement() != event.memo.trigger && !event.memo.trigger._silent) {
+                    Event.fire(event.memo.trigger, 'custom:selection:changed');
                     _this.reposition();
-                  }
+                }
                 });
                 this._attachFieldEventListeners(patientPicker, ['custom:selection:changed']);
                 return result;
@@ -646,96 +646,23 @@
                 var genePicker = new Element('input', {type: 'text', 'class': 'suggest multi suggest-genes', name: data.name});
                 result.insert(genePicker);
                 genePicker._getValue = function() {
-                  var results = [];
-                  var container = this.up('.field-box');
-                  if (container) {
+                var results = [];
+                var container = this.up('.field-box');
+                if (container) {
                     container.select('input[type=hidden][name=' + data.name + ']').each(function(item){
-                      results.push(item.next('.value') && item.next('.value').firstChild.nodeValue || item.value);
-                    });
-                  }
-                  return [results];
+                    results.push(item.next('.value') && item.next('.value').firstChild.nodeValue || item.value);
+                    });
+                }
+                return [results];
                 }.bind(genePicker);
                 // Forward the 'custom:selection:changed' to the input
                 var _this = this;
                 document.observe('custom:selection:changed', function(event) {
-                  if (event.memo && event.memo.fieldName == data.name && event.memo.trigger && event.findElement() != event.memo.trigger && !event.memo.trigger._silent) {
-                     Event.fire(event.memo.trigger, 'custom:selection:changed');
+                if (event.memo && event.memo.fieldName == data.name && event.memo.trigger && event.findElement() != event.memo.trigger && !event.memo.trigger._silent) {
+                    Event.fire(event.memo.trigger, 'custom:selection:changed');
                     _this.reposition();
-                  }
+                }
                 });
-<<<<<<< HEAD
-              }
-              return [results];
-            }.bind(genePicker);
-            // Forward the 'custom:selection:changed' to the input
-            var _this = this;
-            document.observe('custom:selection:changed', function(event) {
-              if (event.memo && event.memo.fieldName == data.name && event.memo.trigger && event.findElement() != event.memo.trigger && !event.memo.trigger._silent) {
-                 Event.fire(event.memo.trigger, 'custom:selection:changed');
-                _this.reposition();
-              }
-            });
-            this._attachFieldEventListeners(genePicker, ['custom:selection:changed']);
-            return result;
-        },
-        'select' : function (data) {
-            var result = this._generateEmptyField(data);
-            var span = new Element('span');
-            // using raw HTML for options for performace reasons: generating e.g. 50 different gestation week
-            // options is noticeably slow when using more generic methods (e.g. new Element("option"))
-            var optionHTML = '<select name="' + data.name + '">';
-            var _generateSelectOption = function(v) {
-                optionHTML += '<option value="' + v.actual + '">' + v.displayed + '</option>';
-              };
-            if(data.nullValue) {
-                _generateSelectOption({'actual' : '', displayed : '-'});
-            }
-            if (data.values) {
-                data.values.each(_generateSelectOption);
-            } else if (data.range) {
-                $A($R(data.range.start, data.range.end)).each(function(i) {_generateSelectOption({'actual': i, 'displayed' : i + ' ' + data.range.item[+(i!=1)]})});
-            }
-            optionHTML += "</select>";
-            span.innerHTML = optionHTML;
-            select = span.firstChild;
-            result.inputsContainer.insert(span);
-            select._getValue = function() { return [(this.selectedIndex >= 0) && this.options[this.selectedIndex].value || '']; }.bind(select);
-            this._attachFieldEventListeners(select, ['change']);
-            return result;
-        },
-        'cancerlist' : function (data) {
-            //var timer = new Timer();
-            var result = this._generateEmptyField(data);
-            var cancerList = editor.getCancerLegend()._getAllSupportedCancers();
-
-            var div = new Element('div', {'class': 'cancer_field cancer-header field-no-user-select'} );
-            var label1 = new Element('label', {'class': 'cancer_label_field'} ).update("Name");
-            var label2 = new Element('label', {'class': 'cancer_status_select'} ).update("Status");
-            var label3 = new Element('label', {'class': 'cancer_age_select'} ).update("As of");
-            div.insert(label1).insert(label2).insert(label3);
-            result.inputsContainer.insert(div);
-
-            // create once and clone for each cancer - it takes too much time to create all elements anew each time
-            // (Note1: for performace reasons also using raw HTML for options)
-            // (Note2: using span around select because IE9 does not allow setting innerHTML of <select>-s)
-            var spanAgeProto = new Element('span');
-            var optionsHTML = '<select name="' + data.name + '" class="cancer_age_select field-no-user-select"><option value=""></option>';
-            var maxAge = 100;
-            for (var age = 1; age <= maxAge; age++) {
-                if (age % 10 == 0 || age == 1) {
-                    optionsHTML += '<option value="before_' + age + '">before age ' + age + '</option>';
-                }
-                optionsHTML += '<option value="' + age + '">age ' + age + '</option>';
-            }
-            optionsHTML += '<option value="after_' + maxAge + '">after age ' + maxAge + '</option></select>';
-            spanAgeProto.innerHTML = optionsHTML;
-
-            var spanSelectProto = new Element('span');
-            spanSelectProto.innerHTML = "<select name='"+data.name+"' class='cancer_status_select field-no-user-select'>" +
-                                        "<option value=''></option>" +
-                                        "<option value='affected'>Affected</option>" +
-                                        "<option value='unaffected'>Unaffected</option></select>";
-=======
                 this._attachFieldEventListeners(genePicker, ['custom:selection:changed']);
                 return result;
             },
@@ -747,7 +674,7 @@
                 var optionHTML = '<select name="' + data.name + '">';
                 var _generateSelectOption = function(v) {
                     optionHTML += '<option value="' + v.actual + '">' + v.displayed + '</option>';
-                  };
+                };
                 if(data.nullValue) {
                     _generateSelectOption({'actual' : '', displayed : '-'});
                 }
@@ -769,10 +696,10 @@
                 var result = this._generateEmptyField(data);
                 var cancerList = editor.getCancerLegend()._getAllSupportedCancers();
 
-                var div = new Element('div', {'class': 'cancer_field cancer-header'} );
+                var div = new Element('div', {'class': 'cancer_field cancer-header field-no-user-select'} );
                 var label1 = new Element('label', {'class': 'cancer_label_field'} ).update("Name");
                 var label2 = new Element('label', {'class': 'cancer_status_select'} ).update("Status");
-                var label3 = new Element('label', {'class': ''} ).update("Age at diagnosis");
+                var label3 = new Element('label', {'class': 'cancer_age_select'} ).update("As of");
                 div.insert(label1).insert(label2).insert(label3);
                 result.inputsContainer.insert(div);
 
@@ -780,21 +707,20 @@
                 // (Note1: for performace reasons also using raw HTML for options)
                 // (Note2: using span around select because IE9 does not allow setting innerHTML of <select>-s)
                 var spanAgeProto = new Element('span');
-                var optionsHTML = '<select name="' + data.name + '"><option value=""></option>';
+                var optionsHTML = '<select name="' + data.name + '" class="cancer_age_select field-no-user-select"><option value=""></option>';
                 var maxAge = 100;
                 for (var age = 1; age <= maxAge; age++) {
                     if (age % 10 == 0 || age == 1) {
                         optionsHTML += '<option value="before_' + age + '">before age ' + age + '</option>';
                     }
-                    optionsHTML += '<option value="' + age + '">at age ' + age + '</option>';
+                    optionsHTML += '<option value="' + age + '">age ' + age + '</option>';
                 }
                 optionsHTML += '<option value="after_' + maxAge + '">after age ' + maxAge + '</option></select>';
                 spanAgeProto.innerHTML = optionsHTML;
->>>>>>> 5f85071d
 
                 var spanSelectProto = new Element('span');
-                spanSelectProto.innerHTML = "<select name='"+data.name+"' class='cancer_status_select'>" +
-                                            "<option value=''>Not tested</option>" +
+                spanSelectProto.innerHTML = "<select name='"+data.name+"' class='cancer_status_select field-no-user-select'>" +
+                                            "<option value=''></option>" +
                                             "<option value='affected'>Affected</option>" +
                                             "<option value='unaffected'>Unaffected</option></select>";
 
@@ -809,69 +735,60 @@
                     selectAge.disable();
                     selectAge.id = "cancer_age_" + cancerName;
 
-<<<<<<< HEAD
-                var textInput = new Element('textArea', {'type': 'text', 'name': data.name}).hide();
-                textInput.disabled = true;
-                textInput.id = "cancer_notes_" + cancerName;
-                var expandNotes = new Element('label', {'class': 'clickable cancer-notes', 'for': textInput.id}).update("<span class='fa fa-file-text-o'></span>");
-
-
-                var toggleNotes = (function(textInput, expandNotes){
-                    return function(){
-                        if (textInput.disabled == true) {
-                            textInput.disabled = false;
-                            textInput.show();
-                            expandNotes.hide();
-                        } else if (textInput.value == "") {
+                    var spanSelect = spanSelectProto.cloneNode(true);
+                    var select = spanSelect.firstChild;
+                    select.id = "cancer_status_" + cancerName;
+
+                    var textInput = new Element('textArea', {'type': 'text', 'name': data.name}).hide();
+                    textInput.disabled = true;
+                    textInput.id = "cancer_notes_" + cancerName;
+                    var expandNotes = new Element('label', {'class': 'clickable cancer-notes', 'for': textInput.id}).update("<span class='fa fa-file-text-o'></span>");
+
+
+                    var toggleNotes = (function(textInput, expandNotes){
+                        return function(){
+                            if (textInput.disabled == true) {
+                                textInput.disabled = false;
+                                textInput.show();
+                                expandNotes.hide();
+                            } else if (textInput.value == "") {
+                                textInput.hide();
+                                textInput.disabled = true;
+                                expandNotes.show()
+                            }
+                        };
+                    })(textInput, expandNotes);
+
+                    var enableNotes = (function(expandNotes, textInput, toggleNotes){
+                        return function(){
+                            expandNotes.observe('click', toggleNotes);
+                            textInput.observe('blur', toggleNotes);
+                            expandNotes.removeClassName('disabled');
+                        };
+                    })(expandNotes, textInput, toggleNotes);
+
+                    var disableNotes = (function(expandNotes, textInput, toggleNotes){
+                        return function(){
+                            expandNotes.stopObserving('click', toggleNotes);
+                            textInput.stopObserving('blur', toggleNotes);
+                            textInput.value="";
                             textInput.hide();
                             textInput.disabled = true;
                             expandNotes.show()
-                        }
-                    };
-                })(textInput, expandNotes);
-
-                var enableNotes = (function(expandNotes, textInput, toggleNotes){
-                    return function(){
-                        expandNotes.observe('click', toggleNotes);
-                        textInput.observe('blur', toggleNotes);
-                        expandNotes.removeClassName('disabled');
-                    };
-                })(expandNotes, textInput, toggleNotes);
-
-                var disableNotes = (function(expandNotes, textInput, toggleNotes){
-                    return function(){
-                        expandNotes.stopObserving('click', toggleNotes);
-                        textInput.stopObserving('blur', toggleNotes);
-                        textInput.value="";
-                        textInput.hide();
-                        textInput.disabled = true;
-                        expandNotes.show()
-                        expandNotes.addClassName('disabled');
-                    };
-                })(expandNotes, textInput, toggleNotes);
-
-                cancersUIElements.push({"name": cancerName, "status": select, "age": selectAge, "notes": textInput, "enableNotes": enableNotes});
-=======
-                    var spanSelect = spanSelectProto.cloneNode(true);
-                    var select = spanSelect.firstChild;
-                    select.id = "cancer_status_" + cancerName;
->>>>>>> 5f85071d
-
-                    cancersUIElements.push({"name": cancerName, "status": select, "age": selectAge});
-
-<<<<<<< HEAD
-                        var statusTxt = (nextCancer.status.selectedIndex >= 0) ? nextCancer.status.options[nextCancer.status.selectedIndex].value : '';
-                        var ageTxt    = (nextCancer.age.selectedIndex >= 0) ? nextCancer.age.options[nextCancer.age.selectedIndex].value : '';
-                        var notesTxt  = nextCancer.notes.value;
-=======
+                            expandNotes.addClassName('disabled');
+                        };
+                    })(expandNotes, textInput, toggleNotes);
+
+                    cancersUIElements.push({"name": cancerName, "status": select, "age": selectAge, "notes": textInput, "enableNotes": enableNotes});
+
                     select._getValue = function() {
                         var data = {};
                         for (var i = 0; i < cancersUIElements.length; i++) {
                             var nextCancer = cancersUIElements[i];
->>>>>>> 5f85071d
 
                             var statusTxt = (nextCancer.status.selectedIndex >= 0) ? nextCancer.status.options[nextCancer.status.selectedIndex].value : '';
                             var ageTxt    = (nextCancer.age.selectedIndex >= 0) ? nextCancer.age.options[nextCancer.age.selectedIndex].value : '';
+                            var notesTxt  = nextCancer.notes.value;
 
                             if (statusTxt && statusTxt != "") {
 
@@ -892,105 +809,68 @@
                                     }
                                 }
 
-<<<<<<< HEAD
-                            data[nextCancer.name] = { "affected": status,
-                                                      "ageAtDiagnosis": ageTxt,
-                                                      "numericAgeAtDiagnosis": ageNumeric,
-                                                      "notes": notesTxt};
-                        }
-                    }
-                    return [ data ];
-                };
-                selectAge._getValue = textInput._getValue = select._getValue;
-
-                this._attachFieldEventListeners(select, ['change']);
-                this._attachFieldEventListeners(selectAge, ['change']);
-                this._attachFieldEventListeners(textInput, ['change', 'keyup']);
-
-                var genSelectFunction = function(select, selectAge, enableNotes, disableNotes) {
-                    return function() {
-                        if (select.selectedIndex > 0) {
-                            selectAge.enable();
-                            enableNotes();
-                        } else {
-                            selectAge.selectedIndex = 0;
-                            selectAge.disable();
-                            disableNotes();
-                        }
-                    }
-                }
-                var events = ['change'];
-                browser.isGecko && events.push('keyup');
-                events.each(function(eventName) {
-                    var selFunc = genSelectFunction(select, selectAge, enableNotes, disableNotes);
-                    select.observe(eventName, function() {
-                        selFunc();
-                    });
-                });
-                div.insert(label).insert(spanSelect).insert(spanAge).insert(expandNotes).insert(textInput);
-                result.inputsContainer.insert(div);
-            }
-
-            var buttonContainer = new Element('div', { 'class': 'button-container'});
-            var classes = 'patient-menu-button patient-no-cancers-button';
-            var noneButton = new Element('span', {'class': classes}).update("None of the above as of today");
-            var nameHolder = new Element('input', {'type': 'hidden', 'name': data.name});
-            var _this = this;
-            noneButton.observe('click', function(event) {
-                for (var i = 0; i < cancersUIElements.length; i++) {
-                    cancersUIElements[i].status.value = "unaffected";
-                    cancersUIElements[i].enableNotes();
-                    cancersUIElements[i].age.enable();
-                    var birthDate = _this.targetNode.getBirthDate();
-                    if (birthDate) {
-                        var age = getAge(birthDate, _this.targetNode.getDeathDate(), true);
-                        cancersUIElements[i].age.value = age;
-                    }
-                }
-                Event.fire(nameHolder, 'custom:selection:changed');
-                _this.reposition();
-            });
-            nameHolder._getValue = cancersUIElements[0].status._getValue;
-            this._attachFieldEventListeners(nameHolder, ['custom:selection:changed']);
-            buttonContainer.update(noneButton).insert(nameHolder);;
-            result.inputsContainer.insert(buttonContainer);
-
-            //console.log( "=== Generate cancers time: " + timer.report() + "ms ==========" );
-            return result;
-=======
                                 data[nextCancer.name] = { "affected": status,
-                                                          "ageAtDiagnosis": ageTxt,
-                                                          "numericAgeAtDiagnosis": ageNumeric };
+                                                        "ageAtDiagnosis": ageTxt,
+                                                        "numericAgeAtDiagnosis": ageNumeric,
+                                                        "notes": notesTxt};
                             }
                         }
                         return [ data ];
                     };
-                    selectAge._getValue = select._getValue;
+                    selectAge._getValue = textInput._getValue = select._getValue;
 
                     this._attachFieldEventListeners(select, ['change']);
                     this._attachFieldEventListeners(selectAge, ['change']);
-
-                    var genSelectFunction = function(select, selectAge) {
+                    this._attachFieldEventListeners(textInput, ['change', 'keyup']);
+
+                    var genSelectFunction = function(select, selectAge, enableNotes, disableNotes) {
                         return function() {
                             if (select.selectedIndex > 0) {
                                 selectAge.enable();
+                                enableNotes();
                             } else {
                                 selectAge.selectedIndex = 0;
                                 selectAge.disable();
+                                disableNotes();
                             }
                         }
                     }
                     var events = ['change'];
                     browser.isGecko && events.push('keyup');
                     events.each(function(eventName) {
-                        var selFunc = genSelectFunction(select, selectAge);
+                        var selFunc = genSelectFunction(select, selectAge, enableNotes, disableNotes);
                         select.observe(eventName, function() {
                             selFunc();
                         });
                     });
-                    div.insert(label).insert(spanSelect).insert(spanAge);
+                    div.insert(label).insert(spanSelect).insert(spanAge).insert(expandNotes).insert(textInput);
                     result.inputsContainer.insert(div);
                 }
+
+                var buttonContainer = new Element('div', { 'class': 'button-container'});
+                var classes = 'patient-menu-button patient-no-cancers-button';
+                var noneButton = new Element('span', {'class': classes}).update("None of the above as of today");
+                var nameHolder = new Element('input', {'type': 'hidden', 'name': data.name});
+                var _this = this;
+                noneButton.observe('click', function(event) {
+                    for (var i = 0; i < cancersUIElements.length; i++) {
+                        cancersUIElements[i].status.value = "unaffected";
+                        cancersUIElements[i].enableNotes();
+                        cancersUIElements[i].age.enable();
+                        var birthDate = _this.targetNode.getBirthDate();
+                        if (birthDate) {
+                            var age = getAge(birthDate, _this.targetNode.getDeathDate(), true);
+                            cancersUIElements[i].age.value = age;
+                        }
+                    }
+                    Event.fire(nameHolder, 'custom:selection:changed');
+                    _this.reposition();
+                });
+                nameHolder._getValue = cancersUIElements[0].status._getValue;
+                this._attachFieldEventListeners(nameHolder, ['custom:selection:changed']);
+                buttonContainer.update(noneButton).insert(nameHolder);;
+                result.inputsContainer.insert(buttonContainer);
+
                 //console.log( "=== Generate cancers time: " + timer.report() + "ms ==========" );
                 return result;
             },
@@ -1001,7 +881,6 @@
                 result.update(input);
                 return result;
             }
->>>>>>> 5f85071d
         },
 
         show : function(node, x, y) {
@@ -1050,58 +929,58 @@
         },
 
         reposition : function(x, y) {
-          x = Math.floor(x);
-          if (x !== undefined && isFinite(x)) {
-              if (this.canvas && x + this.menuBox.getWidth() > (this.canvas.getWidth() + 10)) {
-                  var delta = x + this.menuBox.getWidth() - this.canvas.getWidth();
-                  editor.getWorkspace().panByX(delta, true);
-                  x -= delta;
-              }
-              this.menuBox.style.left = x + 'px';
-          }
-
-          this.menuBox.style.height = '';
-          var height = '';
-          var top    = '';
-          if (y !== undefined && isFinite(y)) {
-              y = Math.floor(y);
-          } else {
-              if (this.menuBox.style.top.length > 0) {
-                  try {
+        x = Math.floor(x);
+        if (x !== undefined && isFinite(x)) {
+            if (this.canvas && x + this.menuBox.getWidth() > (this.canvas.getWidth() + 10)) {
+                var delta = x + this.menuBox.getWidth() - this.canvas.getWidth();
+                editor.getWorkspace().panByX(delta, true);
+                x -= delta;
+            }
+            this.menuBox.style.left = x + 'px';
+        }
+
+        this.menuBox.style.height = '';
+        var height = '';
+        var top    = '';
+        if (y !== undefined && isFinite(y)) {
+            y = Math.floor(y);
+        } else {
+            if (this.menuBox.style.top.length > 0) {
+                try {
                     y  = parseInt(this.menuBox.style.top.match( /^(\d+)/g )[0]);
-                  } catch (err) {
+                } catch (err) {
                     // ignore: strange style or negative y, y will b set to 0
-                  }
-              }
-          }
-          if (y === undefined || !isFinite(y) || y < 0) {
-              y = 0;
-          }
-
-          // Make sure the menu fits inside the screen
-          if (this.canvas && this.menuBox.getHeight() >= (this.canvas.getHeight() - 1)) {
-              // menu is too big to fit the screen
-              top    = 0;
-              height = (this.canvas.getHeight() - 1) + 'px';
-          } else if (this.canvas.getHeight() < y + this.menuBox.getHeight() + 1) {
-              // menu fits the screen, but have to move it higher for that
-              var diff = y + this.menuBox.getHeight() - this.canvas.getHeight() + 1;
-              var position = (y - diff);
-              if (position < 0) {
-                  top    = 0;
-                  height = (this.canvas.getHeight() - 1) + 'px';
-              } else {
-                  top    = position + 'px';
-                  height = '';
-              }
-          } else {
-              top = y + 'px';
-              height = '';
-          }
-
-          this.menuBox.style.top      = top;
-          this.menuBox.style.height   = height;
-          this.menuBox.style.overflow = 'auto';
+                }
+            }
+        }
+        if (y === undefined || !isFinite(y) || y < 0) {
+            y = 0;
+        }
+
+        // Make sure the menu fits inside the screen
+        if (this.canvas && this.menuBox.getHeight() >= (this.canvas.getHeight() - 1)) {
+            // menu is too big to fit the screen
+            top    = 0;
+            height = (this.canvas.getHeight() - 1) + 'px';
+        } else if (this.canvas.getHeight() < y + this.menuBox.getHeight() + 1) {
+            // menu fits the screen, but have to move it higher for that
+            var diff = y + this.menuBox.getHeight() - this.canvas.getHeight() + 1;
+            var position = (y - diff);
+            if (position < 0) {
+                top    = 0;
+                height = (this.canvas.getHeight() - 1) + 'px';
+            } else {
+                top    = position + 'px';
+                height = '';
+            }
+        } else {
+            top = y + 'px';
+            height = '';
+        }
+
+        this.menuBox.style.top      = top;
+        this.menuBox.style.height   = height;
+        this.menuBox.style.overflow = 'auto';
         },
 
         _clearCrtData : function () {
@@ -1134,10 +1013,10 @@
                 }
             },
             'checkbox' : function (container, value) {
-              var checkbox = container.down('input[type=checkbox]');
-              if (checkbox) {
-               checkbox.checked = value;
-              }
+            var checkbox = container.down('input[type=checkbox]');
+            if (checkbox) {
+            checkbox.checked = value;
+            }
             },
             'text' : function (container, value) {
                 var target = container.down('input[type=text]');
@@ -1296,18 +1175,13 @@
             'cancerlist': function (container, value) {
                 var cancerList = editor.getCancerLegend()._getAllSupportedCancers();
 
-<<<<<<< HEAD
-                var statusSelect = container.down('select[id="cancer_status_' + cancerName + '"]');
-                var ageSelect    = container.down('select[id="cancer_age_' + cancerName + '"]');
-                var notesInput  = container.down('"#cancer_notes_' + cancerName + '"');
-                var enableNotesIcon = container.down("label[for=" + notesInput.id + "]");
-=======
                 for (var i = 0; i < cancerList.length; i++) {
                     var cancerName   = cancerList[i];
->>>>>>> 5f85071d
 
                     var statusSelect = container.down('select[id="cancer_status_' + cancerName + '"]');
                     var ageSelect    = container.down('select[id="cancer_age_' + cancerName + '"]');
+                    var notesInput  = container.down('"#cancer_notes_' + cancerName + '"');
+                    var enableNotesIcon = container.down("label[for=" + notesInput.id + "]");
 
                     if (!statusSelect) {
                         // unsupported cancer?
@@ -1316,57 +1190,45 @@
                     }
 
                     if (value.hasOwnProperty(cancerName)) {
-                        if (value[cancerName].hasOwnProperty("affected") && value[cancerName].affected) { 
+                        if (value[cancerName].hasOwnProperty("affected") && value[cancerName].affected) {
                             var optionStatus = statusSelect.down('option[value="affected"]');
                         } else {
                             var optionStatus = statusSelect.down('option[value="unaffected"]');
                         }
 
-<<<<<<< HEAD
-                    if (value[cancerName].hasOwnProperty("notes") && value[cancerName].notes != "") {
-                        notesInput.value = value[cancerName].notes;
-                        notesInput.show();
-                        notesInput.disabled = false;
-                        enableNotesIcon.hide();
-                    } else {
-                        notesInput.hide();
-                        notesInput.disabled = true;
-                        enableNotesIcon.show();
-                        enableNotesIcon.removeClassName('disabled');
-                    }
-
-                    ageSelect.enable();
-                } else {
-                    var optionStatus = statusSelect.down('option[value=""]');
-=======
                         if (value[cancerName].hasOwnProperty("ageAtDiagnosis")) {
                             var ageOption = ageSelect.down('option[value="' + value[cancerName].ageAtDiagnosis + '"]');
                         } else {
                             var ageOption = ageSelect.down('option[value=""]');
                         }
 
+                        if (value[cancerName].hasOwnProperty("notes") && value[cancerName].notes != "") {
+                            notesInput.value = value[cancerName].notes;
+                            notesInput.show();
+                            notesInput.disabled = false;
+                            enableNotesIcon.hide();
+                        } else {
+                            notesInput.hide();
+                            notesInput.disabled = true;
+                            enableNotesIcon.show();
+                            enableNotesIcon.removeClassName('disabled');
+                        }
+
                         ageSelect.enable();
                     } else {
                         var optionStatus = statusSelect.down('option[value=""]');
->>>>>>> 5f85071d
 
                         var ageOption = ageSelect.down('option[value=""]');
 
-<<<<<<< HEAD
-                    ageSelect.disable();
-
-                    notesInput.value = "";
-                    notesInput.hide();
-                    notesInput.disabled = true;
-                    if(enableNotesIcon){
-                        enableNotesIcon.show();
-                        enableNotesIcon.addClassName('disabled');
-                    };
-                }
-                if (optionStatus) {
-                    optionStatus.selected = 'selected';
-=======
                         ageSelect.disable();
+
+                        notesInput.value = "";
+                        notesInput.hide();
+                        notesInput.disabled = true;
+                        if(enableNotesIcon){
+                            enableNotesIcon.show();
+                            enableNotesIcon.addClassName('disabled');
+                        };
                     }
                     if (optionStatus) {
                         optionStatus.selected = 'selected';
@@ -1374,7 +1236,6 @@
                     if (ageOption) {
                         ageOption.selected = 'selected';
                     }
->>>>>>> 5f85071d
                 }
             },
             'hidden' : function (container, value) {
@@ -1387,9 +1248,9 @@
 
         _toggleFieldVisibility : function(container, doHide) {
             if (doHide) {
-              container.addClassName('hidden');
+            container.addClassName('hidden');
             } else {
-              container.removeClassName('hidden');
+            container.removeClassName('hidden');
             }
         },
 
