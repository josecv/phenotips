/*
 * HPOTerm is a class for storing phenotype information and loading it from the
 * the HPO database. These phenotypes can be attributed to an individual in the Pedigree.
 *
 * @param hpoID the id number for the HPO term, taken from the HPO database
 * @param name a string representing the name of the term e.g. "Abnormality of the eye"
 */

var HPOTerm = Class.create( {

    initialize: function(hpoID, name, callWhenReady) {
        // user-defined terms
        if (name == null && !HPOTerm.isValidID(hpoID)) {
            name = hpoID;
        }

        this._hpoID  = hpoID;
        this._name   = name ? name : "loading...";

        if (!name && callWhenReady)
            this.load(callWhenReady);
    },

    /*
     * Returns the hpoID of the phenotype
     */
    getID: function() {
        return this._hpoID;
    },

    /*
     * Returns the name of the term
     */
    getName: function() {
        return this._name;
    },

    load: function(callWhenReady) {
        var baseServiceURL = HPOTerm.getServiceURL();
<<<<<<< HEAD
        var queryURL       = baseServiceURL + "&q=" + HPOTerm.desanitizeID(this._hpoID).replace(":","%3A");
=======
        var queryURL       = baseServiceURL + "&q=id%3A" + this._hpoID.replace(":","%5C%3A");
>>>>>>> 410290c0
        //console.log("QueryURL: " + queryURL);
        new Ajax.Request(queryURL, {
            method: "GET",
            onSuccess: this.onDataReady.bind(this),
            //onComplete: complete.bind(this)
            onComplete: callWhenReady ? callWhenReady : {}
        });
    },

    onDataReady : function(response) {
        try {
            var parsed = JSON.parse(response.responseText);
            //console.log(stringifyObject(parsed));
            console.log("LOADED HPO TERM: id = " + this._hpoID + ", name = " + parsed.rows[0].name);
            this._name = parsed.rows[0].name;
        } catch (err) {
            console.log("[LOAD HPO TERM] Error: " +  err);
        }
    }
});

HPOTerm.isValidID = function(id) {
    var pattern = /^HP\:(\d)+$/i;
    return pattern.test(id);
}

HPOTerm.getServiceURL = function() {
    return new XWiki.Document('SolrService', 'PhenoTips').getURL("get") + "?";
}<|MERGE_RESOLUTION|>--- conflicted
+++ resolved
@@ -37,11 +37,7 @@
 
     load: function(callWhenReady) {
         var baseServiceURL = HPOTerm.getServiceURL();
-<<<<<<< HEAD
-        var queryURL       = baseServiceURL + "&q=" + HPOTerm.desanitizeID(this._hpoID).replace(":","%3A");
-=======
-        var queryURL       = baseServiceURL + "&q=id%3A" + this._hpoID.replace(":","%5C%3A");
->>>>>>> 410290c0
+        var queryURL       = baseServiceURL + "&q=" + this._hpoID.replace(":","%3A");
         //console.log("QueryURL: " + queryURL);
         new Ajax.Request(queryURL, {
             method: "GET",
