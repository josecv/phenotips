﻿<?xml version="1.0" encoding="UTF-8"?>

<!--
 * See the NOTICE file distributed with this work for additional
 * information regarding copyright ownership.
 *
 * This program is free software: you can redistribute it and/or modify
 * it under the terms of the GNU Affero General Public License as published by
 * the Free Software Foundation, either version 3 of the License, or
 * (at your option) any later version.
 *
 * This program is distributed in the hope that it will be useful,
 * but WITHOUT ANY WARRANTY; without even the implied warranty of
 * MERCHANTABILITY or FITNESS FOR A PARTICULAR PURPOSE.  See the
 * GNU Affero General Public License for more details.
 *
 * You should have received a copy of the GNU Affero General Public License
 * along with this program.  If not, see http://www.gnu.org/licenses/
-->

<project xmlns="http://maven.apache.org/POM/4.0.0" xmlns:xsi="http://www.w3.org/2001/XMLSchema-instance" xsi:schemaLocation="http://maven.apache.org/POM/4.0.0 http://maven.apache.org/maven-v4_0_0.xsd">
  <modelVersion>4.0.0</modelVersion>

  <groupId>org.phenotips</groupId>
  <artifactId>phenotips-parent</artifactId>
  <version>1.3-SNAPSHOT</version>
  <packaging>pom</packaging>

  <prerequisites>
    <maven>3.0</maven>
  </prerequisites>

  <name>PhenoTips - Parent POM</name>
  <description>PhenoTips is a software tool providing an easy-to-use Web interface and standardized database back-end for collecting clinical symptoms and physical findings observed in patients with genetic disorders.</description>
  <url>http://phenotips.org/</url>
  <inceptionYear>2011</inceptionYear>

  <licenses>
    <license>
      <name>AGPL 3.0</name>
      <url>https://www.gnu.org/licenses/agpl-3.0.html</url>
      <distribution>repo</distribution>
    </license>
  </licenses>

  <scm>
    <connection>scm:git:git://github.com/phenotips/phenotips.git</connection>
    <developerConnection>scm:git:git@github.com:phenotips/phenotips.git</developerConnection>
    <url>https://github.com/phenotips/phenotips.git/tree/master/</url>
    <tag>HEAD</tag>
  </scm>

  <organization>
    <name>University of Toronto, Computational Biology Lab</name>
    <url>http://compbio.cs.toronto.edu/</url>
  </organization>

  <distributionManagement>
    <site>
      <id>nexus.phenotips.org</id>
      <url>dav:https://nexus.phenotips.org/nexus/content/sites/site/${project.groupId}/${project.artifactId}/${project.version}</url>
    </site>
    <repository>
      <id>nexus.phenotips.org</id>
      <name>Maven2 Remote Repository for Releases</name>
      <url>https://nexus.phenotips.org/nexus/content/repositories/releases</url>
    </repository>
    <snapshotRepository>
      <id>nexus.phenotips.org</id>
      <name>Maven2 Development Repository for Snapshots</name>
      <url>https://nexus.phenotips.org/nexus/content/repositories/snapshots</url>
    </snapshotRepository>
  </distributionManagement>

  <repositories>
    <repository>
      <id>phenotips-releases</id>
      <name>PhenoTips Releases repository</name>
      <url>https://nexus.phenotips.org/nexus/content/repositories/releases/</url>
      <releases>
        <enabled>true</enabled>
        <checksumPolicy>fail</checksumPolicy>
      </releases>
      <snapshots>
        <enabled>false</enabled>
        <checksumPolicy>fail</checksumPolicy>
      </snapshots>
    </repository>
    <repository>
      <id>phenotips-snapshots</id>
      <name>PhenoTips Snapshots repository</name>
      <url>https://nexus.phenotips.org/nexus/content/repositories/snapshots/</url>
      <releases>
        <enabled>false</enabled>
        <checksumPolicy>fail</checksumPolicy>
      </releases>
      <snapshots>
        <enabled>true</enabled>
        <checksumPolicy>fail</checksumPolicy>
      </snapshots>
    </repository>
    <repository>
      <id>phenotips-externals</id>
      <name>PhenoTips external repositories mirror</name>
      <url>https://nexus.phenotips.org/nexus/content/groups/public/</url>
      <releases>
        <enabled>true</enabled>
      </releases>
      <snapshots>
        <enabled>false</enabled>
      </snapshots>
    </repository>
  </repositories>
  <pluginRepositories>
    <pluginRepository>
      <id>phenotips-externals</id>
      <name>PhenoTips external repositories mirror</name>
      <url>https://nexus.phenotips.org/nexus/content/groups/public/</url>
      <releases>
        <enabled>true</enabled>
      </releases>
      <snapshots>
        <enabled>false</enabled>
      </snapshots>
    </pluginRepository>
    <pluginRepository>
      <id>phenotips-external-snapshots</id>
      <name>PhenoTips external snapshot repositories mirror</name>
      <url>https://nexus.phenotips.org/nexus/content/groups/public-snapshots/</url>
      <releases>
        <enabled>false</enabled>
      </releases>
      <snapshots>
        <enabled>true</enabled>
      </snapshots>
    </pluginRepository>
  </pluginRepositories>

  <properties>
    <project.build.sourceEncoding>UTF-8</project.build.sourceEncoding>
    <phenotips.version>1.3-SNAPSHOT</phenotips.version>
    <phenotips.version.previous>1.2</phenotips.version.previous>
    <xwiki.version>7.1.4</xwiki.version>
    <slf4j.version>1.7.13</slf4j.version>
    <buildtools.version>1.3</buildtools.version>
    <testframework.version>1.0-milestone-5</testframework.version>
    <solr.version>5.3.2</solr.version>
    <enforcer.skip>false</enforcer.skip>
    <checkstyle.skip>false</checkstyle.skip>
    <clirr.skip>false</clirr.skip>
    <license.skip>false</license.skip>
    <coverage.instructionRatio>1.00</coverage.instructionRatio>

    <!-- Functional test environment -->
    <xwiki.defaultSkin>PhenoTips.Skin</xwiki.defaultSkin>
    <it.pattern>.*</it.pattern>
    <it.patternMethod>.*</it.patternMethod>
    <it.server.directory>${project.build.directory}/package/</it.server.directory>
    <it.server.port>8080</it.server.port>
    <it.server.stopPort>8079</it.server.stopPort>
    <it.server.startCommand>sh start.sh ${it.server.port} ${it.server.stopPort}</it.server.startCommand>
    <it.server.stopCommand>sh stop.sh ${it.server.stopPort}</it.server.stopCommand>
    <it.server.baseURL>http://localhost</it.server.baseURL>
  </properties>

  <dependencyManagement>
    <dependencies>
      <!-- Apache Commons -->
      <dependency>
        <groupId>org.apache.commons</groupId>
        <artifactId>commons-lang3</artifactId>
        <version>3.4</version>
      </dependency>
      <!-- Everybody logs -->
      <dependency>
        <groupId>org.slf4j</groupId>
        <artifactId>slf4j-api</artifactId>
        <version>${slf4j.version}</version>
      </dependency>
      <dependency>
        <groupId>org.slf4j</groupId>
        <artifactId>jcl-over-slf4j</artifactId>
        <version>${slf4j.version}</version>
      </dependency>
      <dependency>
        <groupId>org.slf4j</groupId>
        <artifactId>log4j-over-slf4j</artifactId>
        <version>${slf4j.version}</version>
      </dependency>
      <!-- Logging framework -->
      <dependency>
        <groupId>ch.qos.logback</groupId>
        <artifactId>logback-classic</artifactId>
        <version>1.1.3</version>
      </dependency>
      <!-- Most plugins depend on the servlet API -->
      <dependency>
        <groupId>javax.servlet</groupId>
        <artifactId>javax.servlet-api</artifactId>
        <version>3.0.1</version>
        <!-- It should always be provided, otherwise containers will complain about it. -->
        <scope>provided</scope>
      </dependency>
      <dependency>
        <groupId>joda-time</groupId>
        <artifactId>joda-time</artifactId>
        <version>2.9.1</version>
      </dependency>
      <!-- JSON serialization and deserialization -->
      <dependency>
        <groupId>org.json</groupId>
        <artifactId>json</artifactId>
        <version>20151123</version>
      </dependency>
      <dependency>
        <groupId>org.restlet.jse</groupId>
        <artifactId>org.restlet.ext.jaxrs</artifactId>
        <version>2.0.14</version>
        <exclusions>
          <exclusion>
            <groupId>org.restlet.jse</groupId>
            <artifactId>org.restlet.lib.org.json</artifactId>
          </exclusion>
        </exclusions>
      </dependency>
      <!-- Exclude XWiki's Solr search modules -->
      <dependency>
        <groupId>org.xwiki.platform</groupId>
        <artifactId>xwiki-platform-repository-server-api</artifactId>
        <version>${xwiki.version}</version>
        <exclusions>
          <exclusion>
            <groupId>org.xwiki.platform</groupId>
            <artifactId>xwiki-platform-search-solr-query</artifactId>
          </exclusion>
        </exclusions>
      </dependency>
      <dependency>
        <groupId>org.apache.httpcomponents</groupId>
        <artifactId>httpcore-nio</artifactId>
        <version>4.4.4</version>
      </dependency>
      <dependency>
        <groupId>org.apache.httpcomponents</groupId>
        <artifactId>httpcore</artifactId>
        <version>4.4.4</version>
      </dependency>
      <dependency>
        <groupId>org.apache.httpcomponents</groupId>
        <artifactId>httpclient</artifactId>
        <version>4.4.1</version>
        <exclusions>
          <exclusion>
            <groupId>commons-logging</groupId>
            <artifactId>commons-logging</artifactId>
          </exclusion>
        </exclusions>
      </dependency>
      <dependency>
        <groupId>org.apache.httpcomponents</groupId>
        <artifactId>httpmime</artifactId>
        <version>4.4.1</version>
      </dependency>
      <dependency>
        <groupId>org.apache.httpcomponents</groupId>
        <artifactId>httpasyncclient</artifactId>
        <version>4.1.1</version>
        <exclusions>
          <exclusion>
            <groupId>commons-logging</groupId>
            <artifactId>commons-logging</artifactId>
          </exclusion>
        </exclusions>
      </dependency>
      <dependency>
        <groupId>rome</groupId>
        <artifactId>rome</artifactId>
        <version>1.0</version>
        <exclusions>
          <exclusion>
            <!-- We're using the newer org.jdom:jdom -->
            <groupId>jdom</groupId>
            <artifactId>jdom</artifactId>
          </exclusion>
        </exclusions>
      </dependency>
      <dependency>
        <groupId>commons-codec</groupId>
        <artifactId>commons-codec</artifactId>
        <version>1.10</version>
      </dependency>
      <dependency>
        <groupId>commons-io</groupId>
        <artifactId>commons-io</artifactId>
        <version>2.4</version>
      </dependency>
      <dependency>
        <groupId>xalan</groupId>
        <artifactId>xalan</artifactId>
        <version>2.7.2</version>
      </dependency>
      <!-- Use the latest Selenium version for browser compatibility -->
      <dependency>
        <groupId>org.seleniumhq.selenium</groupId>
        <artifactId>selenium-java</artifactId>
        <version>2.48.2</version>
        <scope>test</scope>
      </dependency>
      <!-- Use a more recent version of Jackson, the latest compatible with the version of restlet in use -->
      <dependency>
        <groupId>org.codehaus.jackson</groupId>
        <artifactId>jackson-core-asl</artifactId>
        <version>1.9.13</version>
      </dependency>
      <dependency>
        <groupId>org.codehaus.jackson</groupId>
        <artifactId>jackson-mapper-asl</artifactId>
        <version>1.9.13</version>
      </dependency>
    </dependencies>
  </dependencyManagement>

  <build>
    <defaultGoal>install</defaultGoal>
    <extensions>
      <extension>
        <groupId>org.apache.maven.wagon</groupId>
        <artifactId>wagon-webdav-jackrabbit</artifactId>
        <version>2.6</version>
      </extension>
      <!-- Needed to add support for the "functional-tests" packaging -->
      <extension>
        <groupId>org.phenotips</groupId>
        <artifactId>phenotips-functional-tests-lifecycle</artifactId>
        <version>${testframework.version}</version>
      </extension>
    </extensions>
    <plugins>
      <!-- Show compiler warnings -->
      <plugin>
        <artifactId>maven-compiler-plugin</artifactId>
        <configuration>
          <compilerArgument>-Xlint:all</compilerArgument>
          <showWarnings>true</showWarnings>
          <showDeprecation>true</showDeprecation>
        </configuration>
      </plugin>

      <plugin>
        <!-- Run Checkstyle -->
        <groupId>org.apache.maven.plugins</groupId>
        <artifactId>maven-checkstyle-plugin</artifactId>
      </plugin>
      <plugin>
        <!-- Check license headers -->
        <groupId>com.mycila</groupId>
        <artifactId>license-maven-plugin</artifactId>
      </plugin>
      <plugin>
        <!-- API backwards compatibility check -->
        <groupId>org.codehaus.mojo</groupId>
        <artifactId>clirr-maven-plugin</artifactId>
        <configuration>
          <comparisonVersion>${phenotips.version.previous}</comparisonVersion>
          <!-- List of specific CLIRR excludes.
               See http://www.mojohaus.org/clirr-maven-plugin/examples/ignored-differences.html
          -->
          <ignored>
            <!-- Remove the following ignores after we release 1.3 -->
            <difference>
              <className>org/phenotips/vocabulary/VocabularyManager</className>
              <differenceType>7012</differenceType>
              <method>java.util.List getAvailableVocabularies()</method>
              <justification>New method for getting all the vocabularies; it's esential for a Manager to be able to say what it manages.</justification>
            </difference>
            <difference>
              <className>org/phenotips/vocabulary/Vocabulary</className>
              <differenceType>7012</differenceType>
              <method>java.lang.String getIdentifier()</method>
              <justification>New methods for better vocabulary identification.</justification>
            </difference>
            <difference>
              <className>org/phenotips/vocabulary/Vocabulary</className>
              <differenceType>7012</differenceType>
              <method>java.lang.String getName()</method>
              <justification>New methods for better vocabulary identification.</justification>
            </difference>

            <difference>
              <className>**</className>
              <differenceType>7006</differenceType>
              <method>net.sf.json.* toJSON(*)</method>
              <to>org.json.JSONObject</to>
              <justification>Switched from net.sf.json to org.json.</justification>
            </difference>
            <difference>
              <className>org/phenotips/data/Patient</className>
              <differenceType>7005</differenceType>
              <method>void updateFromJSON(net.sf.json.JSONObject)</method>
              <to>void updateFromJSON(org.json.JSONObject)</to>
              <justification>Switched from net.sf.json to org.json.</justification>
            </difference>
            <difference>
<<<<<<< HEAD
              <className>org/phenotips/data/*</className>
              <differenceType>7005</differenceType>
              <method>*</method>
              <to>*</to>
              <justification>Switched from net.sf.json to org.json.</justification>
            </difference>
            <difference>
              <className>org/phenotips/groups/internal/**</className>
=======
              <className>org/phenotips/groups/internal/**</className>
              <differenceType>8001</differenceType>
              <justification>Implementation moved to module users-default-impl.</justification>
            </difference>
            <difference>
              <className>org/phenotips/groups/script/**</className>
              <differenceType>8001</differenceType>
              <justification>Implementation moved to module users-default-impl.</justification>
            </difference>
            <difference>
              <className>org/phenotips//**</className>
>>>>>>> 30bfc2ee
              <differenceType>8001</differenceType>
              <justification>Implementation moved to module users-default-impl.</justification>
            </difference>
            <difference>
              <className>org/phenotips/groups/script/**</className>
              <differenceType>8001</differenceType>
              <justification>Implementation moved to module users-default-impl.</justification>
            </difference>
            <difference>
              <className>org/phenotips/data/push/**</className>
              <differenceType>7006</differenceType>
              <method>net.sf.json.JSONObject getLocalPatientJSON(java.lang.String, java.lang.String)</method>
              <to>org.json.JSONObject</to>
              <justification>Switched from net.sf.json to org.json.</justification>
            </difference>
            <difference>
              <className>org/phenotips/data/receive/**</className>
              <differenceType>7006</differenceType>
              <method>net.sf.json.JSONObject *(*)</method>
              <to>org.json.JSONObject</to>
              <justification>Switched from net.sf.json to org.json.</justification>
            </difference>
            <difference>
              <className>org/phenotips/data/receive/ReceivePatientData</className>
              <differenceType>7012</differenceType>
              <method>org.json.JSONObject getPatientState()</method>
              <justification>Added a new endpoint on the receiving side in patient push module</justification>
            </difference>
            <difference>
              <className>org/phenotips/data/push/PushPatientData</className>
              <differenceType>7012</differenceType>
              <method>org.phenotips.data.push.PushServerPatientStateResponse getRemotePatientState(java.lang.String, java.lang.String, java.lang.String, java.lang.String, java.lang.String)</method>
              <justification>Needed for synchronizing consents</justification>
            </difference>
            <difference>
              <className>org/phenotips/groups/Group</className>
              <differenceType>7012</differenceType>
              <method>boolean isUserInGroup(org.xwiki.users.User)</method>
              <justification>Moved the method here from DefaultReceivePatientData so it can be used in other places.</justification>
            </difference>
            <difference>
              <className>org/phenotips/groups/Group</className>
              <differenceType>7012</differenceType>
              <method>java.util.Collection getTemplates()</method>
              <justification>To get a list of templates in which the group is involved.</justification>
            </difference>
            <difference>
              <className>org/phenotips/groups/Group</className>
              <differenceType>7012</differenceType>
              <method>boolean isUserInGroup(org.xwiki.users.User)</method>
              <justification>Moved the method here from DefaultReceivePatientData so it can be used in other places.</justification>
            </difference>
            <difference>
              <className>org/phenotips/groups/Group</className>
              <differenceType>7012</differenceType>
              <method>java.util.Collection getTemplates()</method>
              <justification>To get a list of templates in which the group is involved.</justification>
            </difference>
            <difference>
              <className>org/phenotips/data/PatientData</className>
              <differenceType>7012</differenceType>
              <method>int size()</method>
              <justification>The size() method should have been included from the start, since any collection should have it.</justification>
            </difference>
            <difference>
<<<<<<< HEAD
              <className>org/phenotips/data/push/PushPatientData</className>
              <differenceType>7004</differenceType>
              <method>org.phenotips.data.push.PushServerSendPatientResponse sendPatient(org.phenotips.data.Patient, java.util.Set, java.lang.String, java.lang.String, java.lang.String, java.lang.String, java.lang.String, java.lang.String)</method>
              <justification>Needed for synchronizing consents</justification>
=======
              <className>org/phenotips/data/permissions/Collaborator</className>
              <differenceType>7012</differenceType>
              <method>boolean isUserIncluded(org.xwiki.users.User)</method>
              <justification>To check if a user is included in the collaborator object.</justification>
            </difference>
             <difference>
              <className>org/phenotips/data/permissions/Collaborator</className>
              <differenceType>7012</differenceType>
              <method>java.util.Collection getAllUserNames()</method>
              <justification>To returned a (recursive) list of users in a collaborator. Currently used only in projects.</justification>
            </difference>
            <difference>
              <className>org/phenotips/groups/Group</className>
              <differenceType>7012</differenceType>
              <method>java.util.Collection getAllUserNames()</method>
              <justification>To returned a (recursive) list of users in a group. Currently used only in projects.</justification>
            </difference>
            <difference>
              <className>org/phenotips/data/*</className>
              <differenceType>4001</differenceType>
              <to>org/phenotips/data/OntologyProperty</to>
              <justification>Renamed OntologyProperty to VocabularyProperty.</justification>
>>>>>>> 30bfc2ee
            </difference>
            <difference>
              <className>org/phenotips/data/push/PushPatientService</className>
              <differenceType>7012</differenceType>
              <method>org.phenotips.data.push.PushServerPatientStateResponse getRemotePatientState(java.lang.String, java.lang.String, java.lang.String, java.lang.String)</method>
              <justification>Needed for synchronizing consents</justification>
            </difference>
            <difference>
              <className>org/phenotips/data/push/PushPatientService</className>
              <differenceType>7012</differenceType>
              <method>org.phenotips.data.push.PushServerPatientStateResponse getRemotePatientState(java.lang.String, java.lang.String)</method>
              <justification>Needed for synchronizing consents</justification>
            </difference>
            <difference>
              <className>org/phenotips/data/permissions/Collaborator</className>
              <differenceType>7012</differenceType>
              <method>boolean isUserIncluded(org.xwiki.users.User)</method>
              <justification>To check if a user is included in the collaborator object.</justification>
            </difference>
             <difference>
              <className>org/phenotips/data/permissions/Collaborator</className>
              <differenceType>7012</differenceType>
              <method>java.util.Collection getAllUserNames()</method>
              <justification>To returned a (recursive) list of users in a collaborator. Currently used only in projects.</justification>
            </difference>
            <difference>
              <className>org/phenotips/groups/Group</className>
              <differenceType>7012</differenceType>
              <method>java.util.Collection getAllUserNames()</method>
              <justification>To returned a (recursive) list of users in a group. Currently used only in projects.</justification>
            </difference>
            <difference>
              <className>org/phenotips/data/push/PushPatientService</className>
              <differenceType>7004</differenceType>
              <method>org.phenotips.data.push.PushServerSendPatientResponse sendPatient(java.lang.String, java.lang.String, java.lang.String, java.lang.String, java.lang.String)</method>
              <justification>Needed for synchronizing consents</justification>
            </difference>
            <difference>
              <className>org/phenotips/data/push/PushPatientService</className>
              <differenceType>7004</differenceType>
              <method>org.phenotips.data.push.PushServerSendPatientResponse sendPatient(java.lang.String, java.lang.String, java.lang.String, java.lang.String, java.lang.String, java.lang.String, java.lang.String)</method>
              <justification>Needed for synchronizing consents</justification>
            </difference>
            <difference>
              <className>org/phenotips/data/push/PushServerSendPatientResponse</className>
              <differenceType>7012</differenceType>
              <method>boolean isActionFailed_MissingConsent()</method>
              <justification>Needed for synchronizing consents</justification>
            </difference>
            <difference>
              <className>org/phenotips/data/push/script/PushPatientScriptService</className>
              <differenceType>7004</differenceType>
              <method>org.phenotips.data.push.PushServerSendPatientResponse sendPatient(java.lang.String, java.lang.String, java.lang.String, java.lang.String, java.lang.String)</method>
              <justification>Needed for synchronizing consents</justification>
            </difference>
            <difference>
              <className>org/phenotips/data/push/script/PushPatientScriptService</className>
              <differenceType>7004</differenceType>
              <method>org.phenotips.data.push.PushServerSendPatientResponse sendPatient(java.lang.String, java.lang.String, java.lang.String, java.lang.String, java.lang.String, java.lang.String, java.lang.String)</method>
              <justification>Needed for synchronizing consents</justification>
            </difference>
          </ignored>
          <excludes>
            <exclude>**/internal/**</exclude>
            <exclude>**/test/**</exclude>
            <!-- Remove the following excludes after we release the current version as final -->
          </excludes>
        </configuration>
      </plugin>
      <!-- We want to force packaging the license resources in the produced XWiki artifacts -->
      <plugin>
        <groupId>org.apache.maven.plugins</groupId>
        <artifactId>maven-remote-resources-plugin</artifactId>
        <executions>
          <execution>
            <id>license-resources</id>
            <goals>
              <goal>process</goal>
            </goals>
            <configuration>
              <resourceBundles>
                <resourceBundle>org.phenotips:phenotips-license-resources:${buildtools.version}</resourceBundle>
              </resourceBundles>
            </configuration>
          </execution>
        </executions>
      </plugin>
      <!-- Fail the build if the test coverage is below a given value. -->
      <plugin>
        <groupId>org.jacoco</groupId>
        <artifactId>jacoco-maven-plugin</artifactId>
        <version>0.7.5.201505241946</version>
        <executions>
          <execution>
            <id>jacoco-prepare</id>
            <goals>
              <goal>prepare-agent</goal>
            </goals>
          </execution>
          <execution>
            <id>jacoco-check</id>
            <goals>
              <goal>check</goal>
            </goals>
          </execution>
        </executions>
        <configuration>
          <rules>
            <rule>
              <limits>
                <limit>
                  <counter>INSTRUCTION</counter>
                  <minimum>${coverage.instructionRatio}</minimum>
                </limit>
              </limits>
            </rule>
          </rules>
        </configuration>
      </plugin>
      <plugin>
        <groupId>org.apache.maven.plugins</groupId>
        <artifactId>maven-enforcer-plugin</artifactId>
        <dependencies>
          <dependency>
            <groupId>org.xwiki.commons</groupId>
            <artifactId>xwiki-commons-tool-enforcer-dependencies</artifactId>
            <version>${xwiki.version}</version>
          </dependency>
        </dependencies>
        <executions>
          <!-- Check that all Maven plugins have versions defined -->
          <execution>
            <id>enforce-plugins</id>
            <goals>
              <goal>enforce</goal>
            </goals>
            <configuration>
              <rules>
                <requirePluginVersions>
                  <message>Best Practice is to always define plugin versions!</message>
                  <banLatest>false</banLatest>
                  <banRelease>false</banRelease>
                  <banSnapshots>false</banSnapshots>
                </requirePluginVersions>
              </rules>
            </configuration>
          </execution>
          <!-- Check that we're using commons-lang3 and not commons-lang -->
          <execution>
            <id>enforce-commons-lang3</id>
            <goals>
              <goal>enforce</goal>
            </goals>
            <configuration>
              <rules>
                <bannedDependencies>
                  <searchTransitive>false</searchTransitive>
                  <message>
                    Best practice is to use Commons Lang 3.x
                  </message>
                  <excludes>
                    <exclude>commons-lang:commons-lang</exclude>
                  </excludes>
                </bannedDependencies>
              </rules>
            </configuration>
          </execution>
          <execution>
            <id>enforce-no-legacy-dependencies</id>
            <goals>
              <goal>enforce</goal>
            </goals>
            <configuration>
              <rules>
                <xwikiBannedDependencies implementation="org.xwiki.tool.enforcer.XWikiBannedDependencies">
                  <searchTransitive>true</searchTransitive>
                  <message>Don't depend on a XWiki Legacy module!</message>
                  <excludes>
                    <exclude>.*xwiki.*:.*-legacy-.*</exclude>
                  </excludes>
                </xwikiBannedDependencies>
              </rules>
            </configuration>
          </execution>
        </executions>
        <configuration>
          <skip>${enforcer.skip}</skip>
        </configuration>
      </plugin>
    </plugins>
    <pluginManagement>
      <plugins>
        <plugin>
          <groupId>org.apache.maven.plugins</groupId>
          <artifactId>maven-enforcer-plugin</artifactId>
          <!-- Lock down plugin version for build reproducibility -->
          <version>1.4.1</version>
        </plugin>
        <!-- Apply checkstyle rules and fail the build in case of errors. The checkstyle config
             files are taken from the build-tools JAR module.-->
        <plugin>
          <groupId>org.apache.maven.plugins</groupId>
          <artifactId>maven-checkstyle-plugin</artifactId>
          <!-- Lock down plugin version for build reproducibility -->
          <version>2.17</version>
          <dependencies>
            <dependency>
              <groupId>org.phenotips</groupId>
              <artifactId>phenotips-checkstyle-configuration</artifactId>
              <version>${buildtools.version}</version>
            </dependency>
          </dependencies>
          <configuration>
            <consoleOutput>true</consoleOutput>
            <skip>${checkstyle.skip}</skip>
            <configLocation>checkstyle.xml</configLocation>
          </configuration>
          <executions>
            <execution>
              <goals>
                <goal>check</goal>
              </goals>
            </execution>
          </executions>
        </plugin>
        <!-- Check license headers and fail the build if they're missing or not matching the defined format -->
        <plugin>
          <groupId>com.mycila</groupId>
          <artifactId>license-maven-plugin</artifactId>
          <!-- Lock down plugin version for build reproducibility -->
          <version>2.11</version>
          <configuration>
            <skip>${license.skip}</skip>
            <header>license.txt</header>
            <strictCheck>true</strictCheck>
            <headerDefinitions>
              <!-- Our style for XML headers isn't standard so we need to define it in a custom manner.
                   See xwiki-commons-tool-validation-resources module -->
              <headerDefinition>license-xml-definition.xml</headerDefinition>
              <headerDefinition>license-script-definition.xml</headerDefinition>
              <headerDefinition>license-batch-definition.xml</headerDefinition>
            </headerDefinitions>
            <!-- Our Java and XML styles aren't the default so we need to change the mapping -->
            <mapping>
              <java>SLASHSTAR_STYLE</java>
              <aj>SLASHSTAR_STYLE</aj>
            </mapping>
            <!-- We're only interested in checking our sources and our POMs -->
            <!-- At the moment, only check the license headers in Java, XML and shell script files -->
            <!-- FIXME: fix other types of files as well -->
            <includes>
              <include>src/**/*.java</include>
              <include>src/**/*.xml</include>
              <include>src/**/*.bat</include>
              <include>src/**/*.sh</include>
              <include>pom.xml</include>
            </includes>
            <excludes>
              <!-- At the moment we don't have a comment syntax for components.txt files so we need to exclude them
                   from the check -->
              <exclude>**/components.txt</exclude>
              <exclude>**/component-overrides.txt</exclude>
              <!-- Since there's no comment syntax for Maven IT tests's goal.txt file we need to exclude it -->
              <exclude>**/it/**/goals.txt</exclude>
              <exclude>**/goal.txt</exclude>
              <!-- Exclude sample patient records -->
              <exclude>**/P0*.xml</exclude>
              <exclude>**/F0*.xml</exclude>
            </excludes>
            <useDefaultExcludes>false</useDefaultExcludes>
          </configuration>
          <!-- Add a dependency since this is where the maven-license-plugin plugin will find the license.txt file -->
          <dependencies>
            <dependency>
              <groupId>org.phenotips</groupId>
              <artifactId>phenotips-license-verification-resources</artifactId>
              <version>${buildtools.version}</version>
            </dependency>
          </dependencies>
          <executions>
            <execution>
              <goals>
                <goal>check</goal>
              </goals>
            </execution>
          </executions>
        </plugin>
        <plugin>
          <groupId>org.apache.maven.plugins</groupId>
          <artifactId>maven-resources-plugin</artifactId>
          <!-- Lock down plugin version for build reproducibility -->
          <version>2.7</version>
        </plugin>
        <plugin>
          <groupId>org.apache.maven.plugins</groupId>
          <artifactId>maven-remote-resources-plugin</artifactId>
          <!-- Lock down plugin version for build reproducibility -->
          <version>1.5</version>
        </plugin>
        <plugin>
          <groupId>org.apache.maven.plugins</groupId>
          <artifactId>maven-release-plugin</artifactId>
          <!-- Lock down plugin version for build reproducibility -->
          <version>2.5.3</version>
          <configuration>
            <arguments>-Pquick</arguments>
            <!-- Avoid site generation during the release:perform to speed up release process -->
            <goals>deploy</goals>
            <mavenExecutorId>forked-path</mavenExecutorId>
            <autoVersionSubmodules>true</autoVersionSubmodules>
            <localCheckout>true</localCheckout>
            <pushChanges>false</pushChanges>
            <tagNameFormat>phenotips-@{project.version}</tagNameFormat>
          </configuration>
        </plugin>
        <plugin>
          <groupId>org.apache.maven.plugins</groupId>
          <artifactId>maven-clean-plugin</artifactId>
          <!-- Lock down plugin version for build reproducibility -->
          <version>2.6.1</version>
        </plugin>
        <plugin>
          <groupId>org.apache.maven.plugins</groupId>
          <artifactId>maven-source-plugin</artifactId>
          <!-- Lock down plugin version for build reproducibility -->
          <version>2.4</version>
        </plugin>
        <plugin>
          <groupId>org.apache.maven.plugins</groupId>
          <artifactId>maven-plugin-plugin</artifactId>
          <!-- Lock down plugin version for build reproducibility -->
          <version>3.4</version>
        </plugin>
        <plugin>
          <groupId>org.apache.maven.plugins</groupId>
          <artifactId>maven-install-plugin</artifactId>
          <!-- Lock down plugin version for build reproducibility -->
          <version>2.5.2</version>
        </plugin>
        <plugin>
          <groupId>org.apache.maven.plugins</groupId>
          <artifactId>maven-compiler-plugin</artifactId>
          <!-- Lock down plugin version for build reproducibility -->
          <version>3.3</version>
          <!-- Java 1.7 is required -->
          <configuration>
            <source>1.7</source>
            <target>1.7</target>
          </configuration>
        </plugin>
        <plugin>
          <groupId>org.apache.maven.plugins</groupId>
          <artifactId>maven-surefire-plugin</artifactId>
          <!-- Lock down plugin version for build reproducibility -->
          <version>2.19</version>
          <!-- Rule is to put tests in *Test classes -->
          <configuration>
            <includes>
              <include>**/*Test.class</include>
            </includes>
            <parallel>classesAndMethods</parallel>
            <threadCount>2</threadCount>
            <systemProperties>
              <property>
                <name>pattern</name>
                <value>${it.pattern}</value>
              </property>
              <property>
                <name>patternMethod</name>
                <value>${it.patternMethod}</value>
              </property>
              <property>
                <name>xwiki.test.baseURL</name>
                <value>${it.server.baseURL}</value>
              </property>
              <property>
                <name>xwiki.test.skipStart</name>
                <value>${it.skipStart}</value>
              </property>
              <property>
                <name>xwikiPort</name>
                <value>${it.server.port}</value>
              </property>
              <property>
                <name>xwikiStopPort</name>
                <value>${it.server.stopPort}</value>
              </property>
              <property>
                <name>xwikiExecutionDirectory</name>
                <value>${it.server.directory}</value>
              </property>
              <property>
                <name>screenshotDirectory</name>
                <value>${basedir}/target/screenshots</value>
              </property>
              <property>
                <name>xwikiExecutionStartCommand</name>
                <value>${it.server.startCommand}</value>
              </property>
              <property>
                <name>xwikiExecutionStopCommand</name>
                <value>${it.server.stopCommand}</value>
              </property>
              <property>
                <name>xwikiWebappName</name>
                <value>phenotips</value>
              </property>
              <property>
                <name>xwikiWebappPath</name>
                <value />
              </property>
            </systemProperties>
          </configuration>
        </plugin>
        <plugin>
          <groupId>org.apache.maven.plugins</groupId>
          <artifactId>maven-jar-plugin</artifactId>
          <!-- Lock down plugin version for build reproducibility -->
          <version>2.6</version>
          <configuration>
            <!-- Add some useful information about the extension in the manifest file. -->
            <archive>
              <manifestEntries>
                <XWiki-Extension-Id>${project.groupId}:${project.artifactId}</XWiki-Extension-Id>
              </manifestEntries>
            </archive>
          </configuration>
        </plugin>
        <plugin>
          <groupId>org.apache.maven.plugins</groupId>
          <artifactId>maven-assembly-plugin</artifactId>
          <!-- Lock down plugin version for build reproducibility -->
          <version>2.6</version>
        </plugin>
        <plugin>
          <groupId>org.apache.maven.plugins</groupId>
          <artifactId>maven-dependency-plugin</artifactId>
          <!-- Lock down plugin version for build reproducibility -->
          <version>2.10</version>
        </plugin>
        <plugin>
          <groupId>org.apache.maven.plugins</groupId>
          <artifactId>maven-war-plugin</artifactId>
          <!-- Lock down plugin version for build reproducibility -->
          <version>2.6</version>
          <configuration>
            <!-- Add some useful information about the extension in the manifest file. -->
            <archive>
              <manifestEntries>
                <XWiki-Extension-Id>${project.groupId}:${project.artifactId}</XWiki-Extension-Id>
              </manifestEntries>
            </archive>
          </configuration>
        </plugin>
        <plugin>
          <groupId>org.apache.maven.plugins</groupId>
          <artifactId>maven-deploy-plugin</artifactId>
          <!-- Lock down plugin version for build reproducibility -->
          <version>2.8.2</version>
          <!-- We're deploying to Nexus using the WebDAV protocol -->
          <dependencies>
            <dependency>
              <groupId>org.apache.maven.wagon</groupId>
              <artifactId>wagon-webdav-jackrabbit</artifactId>
              <version>2.6</version>
            </dependency>
          </dependencies>
          <!-- This doesn't currently work on Jenkins...
          <configuration>
            <deployAtEnd>true</deployAtEnd>
          </configuration>
          -->
        </plugin>
        <plugin>
          <groupId>org.apache.maven.plugins</groupId>
          <artifactId>maven-project-info-reports-plugin</artifactId>
          <!-- Lock down plugin version for build reproducibility -->
          <version>2.8.1</version>
        </plugin>
        <plugin>
          <groupId>org.codehaus.mojo</groupId>
          <artifactId>clirr-maven-plugin</artifactId>
          <!-- Lock down plugin version for build reproducibility -->
          <version>2.7</version>
          <executions>
            <execution>
              <id>clirr-check</id>
              <goals>
                <goal>check</goal>
              </goals>
            </execution>
          </executions>
          <configuration>
            <comparisonVersion>${clirr.previous.version}</comparisonVersion>
            <skip>${clirr.skip}</skip>
            <!-- The list of excluded files and ignored changes is configured way above, in the <plugins> section. -->
          </configuration>
        </plugin>
        <plugin>
          <groupId>org.apache.maven.plugins</groupId>
          <artifactId>maven-gpg-plugin</artifactId>
          <!-- Lock down plugin version for build reproducibility -->
          <version>1.6</version>
        </plugin>
        <plugin>
          <groupId>org.apache.maven.plugins</groupId>
          <artifactId>maven-javadoc-plugin</artifactId>
          <!-- Lock down plugin version for build reproducibility -->
          <version>2.10.3</version>
          <configuration>
            <!-- Always exclude the internal package since it's not user-public -->
            <excludePackageNames>*.internal.*</excludePackageNames>
            <!-- Make sure javadoc has enough memory -->
            <maxmemory>300m</maxmemory>
            <taglets>
              <taglet>
                <tagletClass>org.phenotips.tools.javadoc.NoteTaglet</tagletClass>
              </taglet>
              <taglet>
                <tagletClass>org.phenotips.tools.javadoc.TodoTaglet</tagletClass>
              </taglet>
              <taglet>
                <tagletClass>org.phenotips.tools.javadoc.FixmeTaglet</tagletClass>
              </taglet>
              <taglet>
                <tagletClass>org.phenotips.tools.javadoc.WarningTaglet</tagletClass>
              </taglet>
            </taglets>
            <tagletArtifact>
              <groupId>${project.groupId}</groupId>
              <artifactId>phenotips-taglets</artifactId>
              <version>${buildtools.version}</version>
            </tagletArtifact>
          </configuration>
        </plugin>
        <plugin>
          <groupId>org.apache.maven.plugins</groupId>
          <artifactId>maven-site-plugin</artifactId>
          <!-- Lock down plugin version for build reproducibility -->
          <version>3.4</version>
          <!-- Site Plugin doesn't automatically pull the Apache Wagon implementation -->
          <dependencies>
            <dependency>
              <groupId>org.apache.maven.wagon</groupId>
              <artifactId>wagon-webdav-jackrabbit</artifactId>
              <version>2.6</version>
            </dependency>
          </dependencies>
          <configuration>
            <reportPlugins>
              <plugin>
                <groupId>org.apache.maven.plugins</groupId>
                <artifactId>maven-project-info-reports-plugin</artifactId>
                <version>2.7</version>
                <configuration>
                  <!-- Since contacting the Maven Repositories can take a very long time, tell the plugin not to display
                       the repository locations of the dependencies in the report. -->
                  <dependencyLocationsEnabled>false</dependencyLocationsEnabled>
                </configuration>
                <reports>
                  <report>summary</report>
                  <report>index</report>
                  <report>dependencies</report>
                  <report>dependency-convergence</report>
                  <report>mailing-list</report>
                  <report>issue-tracking</report>
                  <report>scm</report>
                </reports>
              </plugin>
              <plugin>
                <groupId>org.apache.maven.plugins</groupId>
                <artifactId>maven-javadoc-plugin</artifactId>
                <version>2.9.1</version>
                <configuration>
                  <!-- Always exclude the internal package since it's not user-public -->
                  <excludePackageNames>*.internal.*</excludePackageNames>
                  <!-- Make sure javadoc has enough memory -->
                  <maxmemory>300m</maxmemory>
                </configuration>
                <!-- Don't generate test javadoc -->
                <reports>
                  <report>javadoc</report>
                </reports>
              </plugin>
            </reportPlugins>
          </configuration>
        </plugin>
        <plugin>
          <groupId>org.xwiki.commons</groupId>
          <artifactId>xwiki-commons-tool-xar-plugin</artifactId>
          <version>${xwiki.version}</version>
        </plugin>
        <plugin>
          <groupId>org.phenotips</groupId>
          <artifactId>phenotips-packager-maven-plugin</artifactId>
          <!-- Lock down plugin version for build reproducibility -->
          <version>${testframework.version}</version>
        </plugin>
      </plugins>
    </pluginManagement>
  </build>
  <profiles>
    <profile>
      <!-- Use this ( mvn install -Pquick ) when trying to get a quicker test build, without running any quality control checks. -->
      <id>quick</id>
      <properties>
        <enforcer.skip>true</enforcer.skip>
        <checkstyle.skip>true</checkstyle.skip>
        <clirr.skip>true</clirr.skip>
        <jacoco.skip>true</jacoco.skip>
        <skipTests>true</skipTests>
        <license.skip>true</license.skip>
        <xar.verify.skip>true</xar.verify.skip>
      </properties>
    </profile>

    <profile>
      <!-- Profile used when the release plugin executes. We want javadocs and source jars to be released
           + ensure we sign files using GPG. -->
      <id>release</id>
      <activation>
        <property>
          <!-- This property is automatically defined by the Maven release plugin when executing
               a release. Thus this profile will be automatically enabled when releasing -->
          <name>performRelease</name>
          <value>true</value>
        </property>
      </activation>
      <build>
        <plugins>
          <plugin>
            <groupId>org.apache.maven.plugins</groupId>
            <artifactId>maven-source-plugin</artifactId>
            <executions>
              <execution>
                <id>attach-sources</id>
                <goals>
                  <goal>jar</goal>
                </goals>
              </execution>
            </executions>
          </plugin>
          <plugin>
            <groupId>org.apache.maven.plugins</groupId>
            <artifactId>maven-javadoc-plugin</artifactId>
            <executions>
              <execution>
                <id>attach-javadocs</id>
                <goals>
                  <goal>jar</goal>
                </goals>
              </execution>
            </executions>
          </plugin>
          <plugin>
            <groupId>org.apache.maven.plugins</groupId>
            <artifactId>maven-gpg-plugin</artifactId>
            <executions>
              <execution>
                <id>sign-artifacts</id>
                <phase>verify</phase>
                <goals>
                  <goal>sign</goal>
                </goals>
                <configuration>
                  <useAgent>true</useAgent>
                </configuration>
              </execution>
            </executions>
          </plugin>
        </plugins>
      </build>
    </profile>

    <profile>
      <id>mac</id>
      <activation>
        <activeByDefault>false</activeByDefault>
        <os>
          <family>mac</family>
          <name>mac os x</name>
        </os>
      </activation>
      <build>
        <pluginManagement>
          <plugins>
            <plugin>
              <groupId>org.codehaus.mojo</groupId>
              <artifactId>exec-maven-plugin</artifactId>
              <!-- Lock down plugin version for build reproducibility -->
              <version>1.4.0</version>
            </plugin>
            <plugin>
              <groupId>org.codehaus.mojo</groupId>
              <artifactId>build-helper-maven-plugin</artifactId>
              <!-- Lock down plugin version for build reproducibility -->
              <version>1.9.1</version>
            </plugin>
          </plugins>
        </pluginManagement>
      </build>
    </profile>

    <!-- Test profiles -->
    <profile>
      <id>windows</id>
      <activation>
        <os>
          <family>windows</family>
        </os>
      </activation>
      <properties>
        <it.server.startCommand>cmd /c start.bat ${it.server.port} ${it.server.stopPort}</it.server.startCommand>
        <it.server.stopCommand>cmd /c stop.bat ${it.server.stopPort}</it.server.stopCommand>
      </properties>
    </profile>
  </profiles>

  <modules>
    <module>resources</module>
    <module>components</module>
    <module>distribution</module>
  </modules>
</project><|MERGE_RESOLUTION|>--- conflicted
+++ resolved
@@ -141,7 +141,7 @@
     <phenotips.version>1.3-SNAPSHOT</phenotips.version>
     <phenotips.version.previous>1.2</phenotips.version.previous>
     <xwiki.version>7.1.4</xwiki.version>
-    <slf4j.version>1.7.13</slf4j.version>
+    <slf4j.version>1.7.14</slf4j.version>
     <buildtools.version>1.3</buildtools.version>
     <testframework.version>1.0-milestone-5</testframework.version>
     <solr.version>5.3.2</solr.version>
@@ -401,7 +401,6 @@
               <justification>Switched from net.sf.json to org.json.</justification>
             </difference>
             <difference>
-<<<<<<< HEAD
               <className>org/phenotips/data/*</className>
               <differenceType>7005</differenceType>
               <method>*</method>
@@ -410,8 +409,6 @@
             </difference>
             <difference>
               <className>org/phenotips/groups/internal/**</className>
-=======
-              <className>org/phenotips/groups/internal/**</className>
               <differenceType>8001</differenceType>
               <justification>Implementation moved to module users-default-impl.</justification>
             </difference>
@@ -421,15 +418,40 @@
               <justification>Implementation moved to module users-default-impl.</justification>
             </difference>
             <difference>
-              <className>org/phenotips//**</className>
->>>>>>> 30bfc2ee
-              <differenceType>8001</differenceType>
-              <justification>Implementation moved to module users-default-impl.</justification>
-            </difference>
-            <difference>
-              <className>org/phenotips/groups/script/**</className>
-              <differenceType>8001</differenceType>
-              <justification>Implementation moved to module users-default-impl.</justification>
+              <className>org/phenotips/groups/Group</className>
+              <differenceType>7012</differenceType>
+              <method>boolean isUserInGroup(org.xwiki.users.User)</method>
+              <justification>Moved the method here from DefaultReceivePatientData so it can be used in other places.</justification>
+            </difference>
+            <difference>
+              <className>org/phenotips/groups/Group</className>
+              <differenceType>7012</differenceType>
+              <method>java.util.Collection getTemplates()</method>
+              <justification>To get a list of templates in which the group is involved.</justification>
+            </difference>
+            <difference>
+              <className>org/phenotips/data/PatientData</className>
+              <differenceType>7012</differenceType>
+              <method>int size()</method>
+              <justification>The size() method should have been included from the start, since any collection should have it.</justification>
+            </difference>
+            <difference>
+              <className>org/phenotips/data/permissions/Collaborator</className>
+              <differenceType>7012</differenceType>
+              <method>boolean isUserIncluded(org.xwiki.users.User)</method>
+              <justification>To check if a user is included in the collaborator object.</justification>
+            </difference>
+             <difference>
+              <className>org/phenotips/data/permissions/Collaborator</className>
+              <differenceType>7012</differenceType>
+              <method>java.util.Collection getAllUserNames()</method>
+              <justification>To return a (recursive) list of users in a collaborator. Currently used only in projects.</justification>
+            </difference>
+            <difference>
+              <className>org/phenotips/groups/Group</className>
+              <differenceType>7012</differenceType>
+              <method>java.util.Collection getAllUserNames()</method>
+              <justification>To return a (recursive) list of users in a group. Currently used only in projects.</justification>
             </difference>
             <difference>
               <className>org/phenotips/data/push/**</className>
@@ -458,65 +480,10 @@
               <justification>Needed for synchronizing consents</justification>
             </difference>
             <difference>
-              <className>org/phenotips/groups/Group</className>
-              <differenceType>7012</differenceType>
-              <method>boolean isUserInGroup(org.xwiki.users.User)</method>
-              <justification>Moved the method here from DefaultReceivePatientData so it can be used in other places.</justification>
-            </difference>
-            <difference>
-              <className>org/phenotips/groups/Group</className>
-              <differenceType>7012</differenceType>
-              <method>java.util.Collection getTemplates()</method>
-              <justification>To get a list of templates in which the group is involved.</justification>
-            </difference>
-            <difference>
-              <className>org/phenotips/groups/Group</className>
-              <differenceType>7012</differenceType>
-              <method>boolean isUserInGroup(org.xwiki.users.User)</method>
-              <justification>Moved the method here from DefaultReceivePatientData so it can be used in other places.</justification>
-            </difference>
-            <difference>
-              <className>org/phenotips/groups/Group</className>
-              <differenceType>7012</differenceType>
-              <method>java.util.Collection getTemplates()</method>
-              <justification>To get a list of templates in which the group is involved.</justification>
-            </difference>
-            <difference>
-              <className>org/phenotips/data/PatientData</className>
-              <differenceType>7012</differenceType>
-              <method>int size()</method>
-              <justification>The size() method should have been included from the start, since any collection should have it.</justification>
-            </difference>
-            <difference>
-<<<<<<< HEAD
               <className>org/phenotips/data/push/PushPatientData</className>
               <differenceType>7004</differenceType>
               <method>org.phenotips.data.push.PushServerSendPatientResponse sendPatient(org.phenotips.data.Patient, java.util.Set, java.lang.String, java.lang.String, java.lang.String, java.lang.String, java.lang.String, java.lang.String)</method>
               <justification>Needed for synchronizing consents</justification>
-=======
-              <className>org/phenotips/data/permissions/Collaborator</className>
-              <differenceType>7012</differenceType>
-              <method>boolean isUserIncluded(org.xwiki.users.User)</method>
-              <justification>To check if a user is included in the collaborator object.</justification>
-            </difference>
-             <difference>
-              <className>org/phenotips/data/permissions/Collaborator</className>
-              <differenceType>7012</differenceType>
-              <method>java.util.Collection getAllUserNames()</method>
-              <justification>To returned a (recursive) list of users in a collaborator. Currently used only in projects.</justification>
-            </difference>
-            <difference>
-              <className>org/phenotips/groups/Group</className>
-              <differenceType>7012</differenceType>
-              <method>java.util.Collection getAllUserNames()</method>
-              <justification>To returned a (recursive) list of users in a group. Currently used only in projects.</justification>
-            </difference>
-            <difference>
-              <className>org/phenotips/data/*</className>
-              <differenceType>4001</differenceType>
-              <to>org/phenotips/data/OntologyProperty</to>
-              <justification>Renamed OntologyProperty to VocabularyProperty.</justification>
->>>>>>> 30bfc2ee
             </difference>
             <difference>
               <className>org/phenotips/data/push/PushPatientService</className>
@@ -529,24 +496,6 @@
               <differenceType>7012</differenceType>
               <method>org.phenotips.data.push.PushServerPatientStateResponse getRemotePatientState(java.lang.String, java.lang.String)</method>
               <justification>Needed for synchronizing consents</justification>
-            </difference>
-            <difference>
-              <className>org/phenotips/data/permissions/Collaborator</className>
-              <differenceType>7012</differenceType>
-              <method>boolean isUserIncluded(org.xwiki.users.User)</method>
-              <justification>To check if a user is included in the collaborator object.</justification>
-            </difference>
-             <difference>
-              <className>org/phenotips/data/permissions/Collaborator</className>
-              <differenceType>7012</differenceType>
-              <method>java.util.Collection getAllUserNames()</method>
-              <justification>To returned a (recursive) list of users in a collaborator. Currently used only in projects.</justification>
-            </difference>
-            <difference>
-              <className>org/phenotips/groups/Group</className>
-              <differenceType>7012</differenceType>
-              <method>java.util.Collection getAllUserNames()</method>
-              <justification>To returned a (recursive) list of users in a group. Currently used only in projects.</justification>
             </difference>
             <difference>
               <className>org/phenotips/data/push/PushPatientService</className>
